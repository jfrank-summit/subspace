use crate::parent_chain::ParentChainInterface;
use crate::ExecutionReceiptFor;
use codec::Encode;
use domain_runtime_primitives::DomainCoreApi;
use futures::{select, FutureExt};
use sc_client_api::{AuxStore, BlockBackend};
use sc_transaction_pool_api::InPoolTransaction;
use sp_api::{HeaderT, NumberFor, ProvideRuntimeApi};
use sp_block_builder::BlockBuilder;
use sp_blockchain::HeaderBackend;
use sp_domains::{BundleHeader, ExecutionReceipt, ProofOfElection};
use sp_runtime::traits::{BlakeTwo256, Block as BlockT, Hash as HashT, One, Saturating, Zero};
use sp_weights::Weight;
use std::marker::PhantomData;
use std::sync::Arc;
use std::time;
use subspace_core_primitives::U256;
use subspace_runtime_primitives::Balance;

pub(super) struct DomainBundleProposer<Block, Client, CBlock, CClient, TransactionPool> {
    client: Arc<Client>,
    consensus_client: Arc<CClient>,
    transaction_pool: Arc<TransactionPool>,
    _phantom_data: PhantomData<(Block, CBlock)>,
}

impl<Block, Client, CBlock, CClient, TransactionPool> Clone
    for DomainBundleProposer<Block, Client, CBlock, CClient, TransactionPool>
{
    fn clone(&self) -> Self {
        Self {
            client: self.client.clone(),
            consensus_client: self.consensus_client.clone(),
            transaction_pool: self.transaction_pool.clone(),
            _phantom_data: self._phantom_data,
        }
    }
}

pub(super) type ProposeBundleOutput<Block, CBlock> = (
    BundleHeader<
        NumberFor<CBlock>,
        <CBlock as BlockT>::Hash,
        NumberFor<Block>,
        <Block as BlockT>::Hash,
        Balance,
    >,
    Vec<<Block as BlockT>::Extrinsic>,
);

impl<Block, Client, CBlock, CClient, TransactionPool>
    DomainBundleProposer<Block, Client, CBlock, CClient, TransactionPool>
where
    Block: BlockT,
    CBlock: BlockT,
    NumberFor<Block>: Into<NumberFor<CBlock>>,
    Client: HeaderBackend<Block> + BlockBackend<Block> + AuxStore + ProvideRuntimeApi<Block>,
    Client::Api: BlockBuilder<Block> + DomainCoreApi<Block>,
    CClient: HeaderBackend<CBlock>,
    TransactionPool: sc_transaction_pool_api::TransactionPool<Block = Block>,
{
    pub(crate) fn new(
        client: Arc<Client>,
        consensus_client: Arc<CClient>,
        transaction_pool: Arc<TransactionPool>,
    ) -> Self {
        Self {
            client,
            consensus_client,
            transaction_pool,
            _phantom_data: PhantomData,
        }
    }

    pub(crate) async fn propose_bundle_at<ParentChain, ParentChainBlock>(
        &self,
<<<<<<< HEAD
        proof_of_election: ProofOfElection,
        consensus_block_info: HashAndNumber<CBlock>,
=======
        proof_of_election: ProofOfElection<Block::Hash>,
>>>>>>> 3f13e23b
        parent_chain: ParentChain,
        tx_range: U256,
    ) -> sp_blockchain::Result<ProposeBundleOutput<Block, CBlock>>
    where
        ParentChainBlock: BlockT,
        ParentChain: ParentChainInterface<Block, ParentChainBlock>,
    {
        let parent_number = self.client.info().best_number;
        let parent_hash = self.client.info().best_hash;

        let mut t1 = self.transaction_pool.ready_at(parent_number).fuse();
        // TODO: proper timeout
        let mut t2 = futures_timer::Delay::new(time::Duration::from_micros(100)).fuse();

        let pending_iterator = select! {
            res = t1 => res,
            _ = t2 => {
                tracing::warn!(
                    "Timeout fired waiting for transaction pool at #{parent_number},{parent_hash}, \
                    proceeding with bundle production."
                );
                self.transaction_pool.ready()
            }
        };

        let bundle_vrf_hash = U256::from_be_bytes(proof_of_election.vrf_hash());
        let domain_block_limit = parent_chain.domain_block_limit(parent_chain.best_hash())?;
        let mut extrinsics = Vec::new();
        let mut estimated_bundle_weight = Weight::default();
        let mut bundle_size = 0u32;
        for pending_tx in pending_iterator {
            let pending_tx_data = pending_tx.data();

            let is_within_tx_range = self
                .client
                .runtime_api()
                .is_within_tx_range(parent_hash, pending_tx_data, &bundle_vrf_hash, &tx_range)
                .map_err(|err| {
                    tracing::error!(
                        ?err,
                        ?pending_tx_data,
                        "Error occurred in locating the tx range"
                    );
                })
                .unwrap_or(false);

            if is_within_tx_range {
                let tx_weight = self
                    .client
                    .runtime_api()
                    .extrinsic_weight(parent_hash, pending_tx_data)
                    .map_err(|error| {
                        sp_blockchain::Error::Application(Box::from(format!(
                            "Error getting extrinsic weight: {error}"
                        )))
                    })?;
                let next_estimated_bundle_weight =
                    estimated_bundle_weight.saturating_add(tx_weight);
                if next_estimated_bundle_weight.any_gt(domain_block_limit.max_block_weight) {
                    break;
                }

                let next_bundle_size = bundle_size + pending_tx_data.encoded_size() as u32;
                if next_bundle_size > domain_block_limit.max_block_size {
                    break;
                }

                estimated_bundle_weight = next_estimated_bundle_weight;
                bundle_size = next_bundle_size;
                extrinsics.push(pending_tx_data.clone());
            }
        }

        let extrinsics_root = BlakeTwo256::ordered_trie_root(
            extrinsics.iter().map(|xt| xt.encode()).collect(),
            sp_core::storage::StateVersion::V1,
        );

        let receipt = self.load_bundle_receipt(parent_number, parent_hash, parent_chain)?;

        let header = BundleHeader {
            proof_of_election,
            receipt,
            bundle_size,
            estimated_bundle_weight,
            bundle_extrinsics_root: extrinsics_root,
        };

        Ok((header, extrinsics))
    }

    /// Returns the receipt in the next domain bundle.
    fn load_bundle_receipt<ParentChain, ParentChainBlock>(
        &self,
        header_number: NumberFor<Block>,
        header_hash: Block::Hash,
        parent_chain: ParentChain,
    ) -> sp_blockchain::Result<ExecutionReceiptFor<Block, CBlock>>
    where
        ParentChainBlock: BlockT,
        ParentChain: ParentChainInterface<Block, ParentChainBlock>,
    {
        let parent_chain_block_hash = parent_chain.best_hash();
        let head_receipt_number = parent_chain.head_receipt_number(parent_chain_block_hash)?;
        let max_drift = parent_chain.block_tree_pruning_depth(parent_chain_block_hash)?;

        tracing::trace!(
            ?header_number,
            ?head_receipt_number,
            ?max_drift,
            "Collecting receipts at {parent_chain_block_hash:?}"
        );

        let header_block_receipt_is_written = crate::aux_schema::consensus_block_hash_for::<
            _,
            _,
            CBlock::Hash,
        >(&*self.client, header_hash)?
        .is_some();

        // TODO: remove once the receipt generation can be done before the domain block is
        // committed to the database, in other words, only when the receipt of block N+1 has
        // been generated can the `client.info().best_number` be updated from N to N+1.
        //
        // This requires:
        // 1. Reimplement `runtime_api.intermediate_roots()` on the client side.
        // 2. Add a hook before the upstream `client.commit_operation(op)`.
        let available_best_receipt_number = if header_block_receipt_is_written {
            header_number
        } else {
            header_number.saturating_sub(One::one())
        };

        let receipt_number = (head_receipt_number + One::one()).min(available_best_receipt_number);

        if receipt_number.is_zero() {
            let genesis_hash = self.client.info().genesis_hash;
            let genesis_header = self.client.header(genesis_hash)?.ok_or_else(|| {
                sp_blockchain::Error::Backend(format!(
                    "Domain block header for #{genesis_hash:?} not found",
                ))
            })?;
            return Ok(ExecutionReceipt::genesis(
                self.consensus_client.info().genesis_hash,
                *genesis_header.state_root(),
            ));
        }

        let domain_hash = self.client.hash(receipt_number)?.ok_or_else(|| {
            sp_blockchain::Error::Backend(format!(
                "Domain block hash for #{receipt_number:?} not found"
            ))
        })?;

        crate::aux_schema::load_execution_receipt_by_domain_hash::<_, Block, CBlock>(
            &*self.client,
            domain_hash,
        )?
        .ok_or_else(|| {
            sp_blockchain::Error::Backend(format!(
                "Receipt of domain block #{receipt_number},{domain_hash} not found"
            ))
        })
    }
}<|MERGE_RESOLUTION|>--- conflicted
+++ resolved
@@ -74,12 +74,7 @@
 
     pub(crate) async fn propose_bundle_at<ParentChain, ParentChainBlock>(
         &self,
-<<<<<<< HEAD
         proof_of_election: ProofOfElection,
-        consensus_block_info: HashAndNumber<CBlock>,
-=======
-        proof_of_election: ProofOfElection<Block::Hash>,
->>>>>>> 3f13e23b
         parent_chain: ParentChain,
         tx_range: U256,
     ) -> sp_blockchain::Result<ProposeBundleOutput<Block, CBlock>>
