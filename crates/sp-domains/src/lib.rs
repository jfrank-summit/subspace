// Copyright (C) 2021 Subspace Labs, Inc.
// SPDX-License-Identifier: Apache-2.0

// Licensed under the Apache License, Version 2.0 (the "License");
// you may not use this file except in compliance with the License.
// You may obtain a copy of the License at
//
// 	http://www.apache.org/licenses/LICENSE-2.0
//
// Unless required by applicable law or agreed to in writing, software
// distributed under the License is distributed on an "AS IS" BASIS,
// WITHOUT WARRANTIES OR CONDITIONS OF ANY KIND, either express or implied.
// See the License for the specific language governing permissions and
// limitations under the License.

//! Primitives for domains pallet.

#![cfg_attr(not(feature = "std"), no_std)]

pub mod bundle_producer_election;
pub mod fraud_proof;
pub mod merkle_tree;
#[cfg(test)]
mod tests;
pub mod transaction;

use bundle_producer_election::{BundleProducerElectionParams, VrfProofError};
use parity_scale_codec::{Decode, Encode, MaxEncodedLen};
use scale_info::TypeInfo;
use serde::{Deserialize, Serialize};
use sp_api::RuntimeVersion;
use sp_core::crypto::KeyTypeId;
use sp_core::sr25519::vrf::{VrfOutput, VrfProof, VrfSignature};
use sp_core::H256;
use sp_runtime::generic::OpaqueDigestItemId;
use sp_runtime::traits::{
    BlakeTwo256, Block as BlockT, CheckedAdd, Hash as HashT, NumberFor, Zero,
};
use sp_runtime::{DigestItem, OpaqueExtrinsic, Percent};
use sp_runtime_interface::pass_by::PassBy;
use sp_runtime_interface::{pass_by, runtime_interface};
use sp_std::vec::Vec;
use sp_weights::Weight;
use subspace_core_primitives::crypto::blake2b_256_hash;
use subspace_core_primitives::{bidirectional_distance, Blake2b256Hash, Randomness, U256};
use subspace_runtime_primitives::{Balance, Moment};

/// Key type for Operator.
const KEY_TYPE: KeyTypeId = KeyTypeId(*b"oper");

mod app {
    use super::KEY_TYPE;
    use sp_application_crypto::{app_crypto, sr25519};

    app_crypto!(sr25519, KEY_TYPE);
}

/// An operator authority signature.
pub type OperatorSignature = app::Signature;

/// An operator authority keypair. Necessarily equivalent to the schnorrkel public key used in
/// the main executor module. If that ever changes, then this must, too.
#[cfg(feature = "std")]
pub type OperatorPair = app::Pair;

/// An operator authority identifier.
pub type OperatorPublicKey = app::Public;

/// A type that implements `BoundToRuntimeAppPublic`, used for operator signing key.
pub struct OperatorKey;

impl sp_runtime::BoundToRuntimeAppPublic for OperatorKey {
    type Public = OperatorPublicKey;
}

/// Stake weight in the domain bundle election.
///
/// Derived from the Balance and can't be smaller than u128.
pub type StakeWeight = u128;

/// The hash of a execution receipt.
pub type ReceiptHash = H256;

/// The Merkle root of all extrinsics included in a bundle.
pub type ExtrinsicsRoot = H256;

/// Unique identifier of a domain.
#[derive(
    Clone,
    Copy,
    Debug,
    Hash,
    Default,
    Eq,
    PartialEq,
    Ord,
    PartialOrd,
    Encode,
    Decode,
    TypeInfo,
    Serialize,
    Deserialize,
    MaxEncodedLen,
)]
pub struct DomainId(u32);

impl PassBy for DomainId {
    type PassBy = pass_by::Codec<Self>;
}

impl From<u32> for DomainId {
    #[inline]
    fn from(x: u32) -> Self {
        Self(x)
    }
}

impl From<DomainId> for u32 {
    #[inline]
    fn from(domain_id: DomainId) -> Self {
        domain_id.0
    }
}

impl core::ops::Add<DomainId> for DomainId {
    type Output = Self;

    fn add(self, other: DomainId) -> Self {
        Self(self.0 + other.0)
    }
}

impl core::ops::Sub<DomainId> for DomainId {
    type Output = Self;

    fn sub(self, other: DomainId) -> Self {
        Self(self.0 - other.0)
    }
}

impl CheckedAdd for DomainId {
    fn checked_add(&self, rhs: &Self) -> Option<Self> {
        self.0.checked_add(rhs.0).map(Self)
    }
}

impl DomainId {
    /// Creates a [`DomainId`].
    pub const fn new(id: u32) -> Self {
        Self(id)
    }

    /// Converts the inner integer to little-endian bytes.
    pub fn to_le_bytes(&self) -> [u8; 4] {
        self.0.to_le_bytes()
    }
}

#[derive(Debug, Decode, Encode, TypeInfo, PartialEq, Eq, Clone)]
pub struct BundleHeader<Number, Hash, DomainNumber, DomainHash, Balance> {
<<<<<<< HEAD
    /// The consensus chain's best block number when the bundle is created.
    ///
    /// Used to detect stale bundle and prevent attacker from reusing them to occupy the blockspace without cost.
    pub consensus_block_number: Number,
=======
>>>>>>> 3f13e23b
    /// Proof of bundle producer election.
    pub proof_of_election: ProofOfElection,
    /// Execution receipt that should extend the receipt chain or add confirmations
    /// to the head receipt.
    pub receipt: ExecutionReceipt<Number, Hash, DomainNumber, DomainHash, Balance>,
    /// The size of the bundle body in bytes.
    ///
    /// Used to calculate the storage cost.
    pub bundle_size: u32,
    /// The total (estimated) weight of all extrinsics in the bundle.
    ///
    /// Used to prevent overloading the bundle with compute.
    pub estimated_bundle_weight: Weight,
    /// The Merkle root of all new extrinsics included in this bundle.
    pub bundle_extrinsics_root: ExtrinsicsRoot,
}

impl<Number: Encode, Hash: Encode, DomainNumber: Encode, DomainHash: Encode, Balance: Encode>
    BundleHeader<Number, Hash, DomainNumber, DomainHash, Balance>
{
    /// Returns the hash of this header.
    pub fn hash(&self) -> H256 {
        BlakeTwo256::hash_of(self)
    }
}

/// Header of bundle.
#[derive(Debug, Decode, Encode, TypeInfo, PartialEq, Eq, Clone)]
pub struct SealedBundleHeader<Number, Hash, DomainNumber, DomainHash, Balance> {
    /// Unsealed header.
    pub header: BundleHeader<Number, Hash, DomainNumber, DomainHash, Balance>,
    /// Signature of the bundle.
    pub signature: OperatorSignature,
}

impl<Number: Encode, Hash: Encode, DomainNumber: Encode, DomainHash: Encode, Balance: Encode>
    SealedBundleHeader<Number, Hash, DomainNumber, DomainHash, Balance>
{
    /// Constructs a new instance of [`SealedBundleHeader`].
    pub fn new(
        header: BundleHeader<Number, Hash, DomainNumber, DomainHash, Balance>,
        signature: OperatorSignature,
    ) -> Self {
        Self { header, signature }
    }

    /// Returns the hash of the inner unsealed header.
    pub fn pre_hash(&self) -> H256 {
        self.header.hash()
    }

    /// Returns the hash of this header.
    pub fn hash(&self) -> H256 {
        BlakeTwo256::hash_of(self)
    }

    pub fn slot_number(&self) -> u64 {
        self.header.proof_of_election.slot_number
    }
}

/// Domain bundle.
#[derive(Debug, Decode, Encode, TypeInfo, PartialEq, Eq, Clone)]
pub struct Bundle<Extrinsic, Number, Hash, DomainNumber, DomainHash, Balance> {
    /// Sealed bundle header.
    pub sealed_header: SealedBundleHeader<Number, Hash, DomainNumber, DomainHash, Balance>,
    /// The accompanying extrinsics.
    pub extrinsics: Vec<Extrinsic>,
}

impl<
        Extrinsic: Encode,
        Number: Encode,
        Hash: Encode,
        DomainNumber: Encode,
        DomainHash: Encode,
        Balance: Encode,
    > Bundle<Extrinsic, Number, Hash, DomainNumber, DomainHash, Balance>
{
    /// Returns the hash of this bundle.
    pub fn hash(&self) -> H256 {
        BlakeTwo256::hash_of(self)
    }

    /// Returns the domain_id of this bundle.
    pub fn domain_id(&self) -> DomainId {
        self.sealed_header.header.proof_of_election.domain_id
    }

    /// Return the `bundle_extrinsics_root`
    pub fn extrinsics_root(&self) -> ExtrinsicsRoot {
        self.sealed_header.header.bundle_extrinsics_root
    }

    /// Return the `operator_id`
    pub fn operator_id(&self) -> OperatorId {
        self.sealed_header.header.proof_of_election.operator_id
    }

    /// Return a reference of the execution receipt.
    pub fn receipt(&self) -> &ExecutionReceipt<Number, Hash, DomainNumber, DomainHash, Balance> {
        &self.sealed_header.header.receipt
    }

    /// Consumes [`Bundle`] to extract the execution receipt.
    pub fn into_receipt(self) -> ExecutionReceipt<Number, Hash, DomainNumber, DomainHash, Balance> {
        self.sealed_header.header.receipt
    }
}

/// Bundle with opaque extrinsics.
pub type OpaqueBundle<Number, Hash, DomainNumber, DomainHash, Balance> =
    Bundle<OpaqueExtrinsic, Number, Hash, DomainNumber, DomainHash, Balance>;

/// List of [`OpaqueBundle`].
pub type OpaqueBundles<Block, DomainNumber, DomainHash, Balance> =
    Vec<OpaqueBundle<NumberFor<Block>, <Block as BlockT>::Hash, DomainNumber, DomainHash, Balance>>;

impl<Extrinsic: Encode, Number, Hash, DomainNumber, DomainHash, Balance>
    Bundle<Extrinsic, Number, Hash, DomainNumber, DomainHash, Balance>
{
    /// Convert a bundle with generic extrinsic to a bundle with opaque extrinsic.
    pub fn into_opaque_bundle(
        self,
    ) -> OpaqueBundle<Number, Hash, DomainNumber, DomainHash, Balance> {
        let Bundle {
            sealed_header,
            extrinsics,
        } = self;
        let opaque_extrinsics = extrinsics
            .into_iter()
            .map(|xt| {
                OpaqueExtrinsic::from_bytes(&xt.encode())
                    .expect("We have just encoded a valid extrinsic; qed")
            })
            .collect();
        OpaqueBundle {
            sealed_header,
            extrinsics: opaque_extrinsics,
        }
    }
}

/// A digest of the bundle
#[derive(Debug, Decode, Encode, TypeInfo, PartialEq, Eq, Clone)]
pub struct BundleDigest {
    /// The hash of the bundle header
    pub header_hash: H256,
    /// The Merkle root of all new extrinsics included in this bundle.
    pub extrinsics_root: ExtrinsicsRoot,
}

/// Receipt of a domain block execution.
#[derive(Debug, Decode, Encode, TypeInfo, PartialEq, Eq, Clone)]
pub struct ExecutionReceipt<Number, Hash, DomainNumber, DomainHash, Balance> {
    /// The index of the current domain block that forms the basis of this ER.
    pub domain_block_number: DomainNumber,
    /// The block hash corresponding to `domain_block_number`.
    pub domain_block_hash: DomainHash,
    /// The hash of the ER for the last domain block.
    pub parent_domain_block_receipt_hash: ReceiptHash,
    /// A pointer to the consensus block index which contains all of the bundles that were used to derive and
    /// order all extrinsics executed by the current domain block for this ER.
    pub consensus_block_number: Number,
    /// The block hash corresponding to `consensus_block_number`.
    pub consensus_block_hash: Hash,
    /// Potential bundles that are excluded from the domain block building.
    pub invalid_bundles: Vec<InvalidBundle>,
    /// All `extrinsics_roots` for all bundles being executed by this block.
    ///
    /// Used to ensure these are contained within the state of the `execution_inbox`.
    pub block_extrinsics_roots: Vec<ExtrinsicsRoot>,
    /// The final state root for the current domain block reflected by this ER.
    ///
    /// Used for verifying storage proofs for domains.
    pub final_state_root: DomainHash,
    /// List of storage roots collected during the domain block execution.
    pub execution_trace: Vec<DomainHash>,
    /// The Merkle root of the execution trace for the current domain block.
    ///
    /// Used for verifying fraud proofs.
    pub execution_trace_root: H256,
    /// All SSC rewards for this ER to be shared across operators.
    pub total_rewards: Balance,
}

impl<
        Number: Encode + Zero,
        Hash: Encode + Default,
        DomainNumber: Encode + Zero,
        DomainHash: Clone + Encode + Default,
        Balance: Encode + Zero,
    > ExecutionReceipt<Number, Hash, DomainNumber, DomainHash, Balance>
{
    /// Returns the hash of this execution receipt.
    pub fn hash(&self) -> ReceiptHash {
        BlakeTwo256::hash_of(self)
    }

    pub fn genesis(consensus_genesis_hash: Hash, genesis_state_root: DomainHash) -> Self {
        ExecutionReceipt {
            domain_block_number: Zero::zero(),
            domain_block_hash: Default::default(),
            parent_domain_block_receipt_hash: Default::default(),
            consensus_block_hash: consensus_genesis_hash,
            consensus_block_number: Zero::zero(),
            invalid_bundles: Vec::new(),
            block_extrinsics_roots: sp_std::vec![],
            final_state_root: genesis_state_root.clone(),
            execution_trace: sp_std::vec![genesis_state_root],
            execution_trace_root: Default::default(),
            total_rewards: Zero::zero(),
        }
    }
}

#[derive(Debug, Decode, Encode, TypeInfo, PartialEq, Eq, Clone)]
pub struct ProofOfElection {
    /// Domain id.
    pub domain_id: DomainId,
    /// The slot number.
    pub slot_number: u64,
    /// Global randomness.
    pub global_randomness: Randomness,
    /// VRF signature.
    pub vrf_signature: VrfSignature,
    /// Operator index in the OperatorRegistry.
    pub operator_id: OperatorId,
}

impl ProofOfElection {
    pub fn verify_vrf_signature(
        &self,
        operator_signing_key: &OperatorPublicKey,
    ) -> Result<(), VrfProofError> {
        let global_challenge = self
            .global_randomness
            .derive_global_challenge(self.slot_number);
        bundle_producer_election::verify_vrf_signature(
            self.domain_id,
            operator_signing_key,
            &self.vrf_signature,
            &global_challenge,
        )
    }

    /// Computes the VRF hash.
    pub fn vrf_hash(&self) -> Blake2b256Hash {
        let mut bytes = self.vrf_signature.output.encode();
        bytes.append(&mut self.vrf_signature.proof.encode());
        blake2b_256_hash(&bytes)
    }
}

impl ProofOfElection {
    #[cfg(any(feature = "std", feature = "runtime-benchmarks"))]
    pub fn dummy(domain_id: DomainId, operator_id: OperatorId) -> Self {
        let output_bytes = vec![0u8; VrfOutput::max_encoded_len()];
        let proof_bytes = vec![0u8; VrfProof::max_encoded_len()];
        let vrf_signature = VrfSignature {
            output: VrfOutput::decode(&mut output_bytes.as_slice()).unwrap(),
            proof: VrfProof::decode(&mut proof_bytes.as_slice()).unwrap(),
        };
        Self {
            domain_id,
            slot_number: 0u64,
            global_randomness: Randomness::default(),
            vrf_signature,
            operator_id,
        }
    }
}

#[derive(TypeInfo, Debug, Encode, Decode, Clone, PartialEq, Eq, Serialize, Deserialize)]
pub struct GenesisDomain<AccountId> {
    // Domain runtime items
    pub runtime_name: Vec<u8>,
    pub runtime_type: RuntimeType,
    pub runtime_version: RuntimeVersion,
    pub code: Vec<u8>,

    // Domain config items
    pub owner_account_id: AccountId,
    pub domain_name: Vec<u8>,
    pub max_block_size: u32,
    pub max_block_weight: Weight,
    pub bundle_slot_probability: (u64, u64),
    pub target_bundles_per_block: u32,
    pub raw_genesis_config: Vec<u8>,

    // Genesis operator
    pub signing_key: OperatorPublicKey,
    pub minimum_nominator_stake: Balance,
    pub nomination_tax: Percent,
}

/// Types of runtime pallet domains currently supports
#[derive(
    TypeInfo, Debug, Default, Encode, Decode, Clone, PartialEq, Eq, Serialize, Deserialize,
)]
pub enum RuntimeType {
    #[default]
    Evm,
}

impl PassBy for RuntimeType {
    type PassBy = pass_by::Codec<Self>;
}

/// Type representing the runtime ID.
pub type RuntimeId = u32;

/// Type representing domain epoch.
pub type EpochIndex = u32;

/// Type representing operator ID
pub type OperatorId = u64;

/// Staking specific hold identifier
#[derive(
    PartialEq, Eq, Clone, Encode, Decode, TypeInfo, MaxEncodedLen, Ord, PartialOrd, Copy, Debug,
)]
pub enum StakingHoldIdentifier {
    /// Holds all the pending deposits to an Operator.
    PendingDeposit(OperatorId),
    /// Holds all the currently staked funds to an Operator.
    Staked(OperatorId),
    /// Holds all the currently unlocking funds.
    PendingUnlock(OperatorId),
}

/// Domains specific Identifier for Balances holds.
#[derive(
    PartialEq, Eq, Clone, Encode, Decode, TypeInfo, MaxEncodedLen, Ord, PartialOrd, Copy, Debug,
)]
pub enum DomainsHoldIdentifier {
    Staking(StakingHoldIdentifier),
    DomainInstantiation(DomainId),
}

/// Domains specific digest item.
#[derive(PartialEq, Eq, Clone, Encode, Decode, TypeInfo)]
pub enum DomainDigestItem {
    DomainRuntimeUpgraded(RuntimeId),
    DomainInstantiated(DomainId),
}

/// Domains specific digest items.
pub trait DomainsDigestItem {
    fn domain_runtime_upgrade(runtime_id: RuntimeId) -> Self;
    fn as_domain_runtime_upgrade(&self) -> Option<RuntimeId>;

    fn domain_instantiation(domain_id: DomainId) -> Self;
    fn as_domain_instantiation(&self) -> Option<DomainId>;
}

impl DomainsDigestItem for DigestItem {
    fn domain_runtime_upgrade(runtime_id: RuntimeId) -> Self {
        Self::Other(DomainDigestItem::DomainRuntimeUpgraded(runtime_id).encode())
    }

    fn as_domain_runtime_upgrade(&self) -> Option<RuntimeId> {
        match self.try_to::<DomainDigestItem>(OpaqueDigestItemId::Other) {
            Some(DomainDigestItem::DomainRuntimeUpgraded(runtime_id)) => Some(runtime_id),
            _ => None,
        }
    }

    fn domain_instantiation(domain_id: DomainId) -> Self {
        Self::Other(DomainDigestItem::DomainInstantiated(domain_id).encode())
    }

    fn as_domain_instantiation(&self) -> Option<DomainId> {
        match self.try_to::<DomainDigestItem>(OpaqueDigestItemId::Other) {
            Some(DomainDigestItem::DomainInstantiated(domain_id)) => Some(domain_id),
            _ => None,
        }
    }
}

/// `DomainInstanceData` is used to construct `RuntimeGenesisConfig` which will be further used
/// to construct the genesis block
#[derive(PartialEq, Eq, Clone, Encode, Decode, TypeInfo)]
pub struct DomainInstanceData {
    pub runtime_type: RuntimeType,
    pub runtime_code: Vec<u8>,
    // The genesis config of the domain, encoded in json format.
    //
    // NOTE: the WASM code in the `system-pallet` genesis config should be empty to avoid
    // redundancy with the `runtime_code` field.
    pub raw_genesis_config: Option<Vec<u8>>,
}

impl PassBy for DomainInstanceData {
    type PassBy = pass_by::Codec<Self>;
}

#[cfg(feature = "std")]
pub trait GenerateGenesisStateRoot: Send + Sync {
    /// Returns the state root of genesis block built from the runtime genesis config on success.
    fn generate_genesis_state_root(
        &self,
        domain_id: DomainId,
        domain_instance_data: DomainInstanceData,
    ) -> Option<H256>;
}

#[cfg(feature = "std")]
sp_externalities::decl_extension! {
    /// A domain genesis receipt extension.
    pub struct GenesisReceiptExtension(std::sync::Arc<dyn GenerateGenesisStateRoot>);
}

#[cfg(feature = "std")]
impl GenesisReceiptExtension {
    /// Create a new instance of [`GenesisReceiptExtension`].
    pub fn new(inner: std::sync::Arc<dyn GenerateGenesisStateRoot>) -> Self {
        Self(inner)
    }
}

/// Domain-related runtime interface
#[runtime_interface]
pub trait Domain {
    fn generate_genesis_state_root(
        &mut self,
        domain_id: DomainId,
        domain_instance_data: DomainInstanceData,
    ) -> Option<H256> {
        use sp_externalities::ExternalitiesExt;

        self.extension::<GenesisReceiptExtension>()
            .expect("No `GenesisReceiptExtension` associated for the current context!")
            .generate_genesis_state_root(domain_id, domain_instance_data)
    }
}

#[derive(Debug, Decode, Encode, TypeInfo, Clone)]
pub struct DomainBlockLimit {
    /// The max block size for the domain.
    pub max_block_size: u32,
    /// The max block weight for the domain.
    pub max_block_weight: Weight,
}

/// Checks if the signer Id hash is within the tx range
pub fn signer_in_tx_range(bundle_vrf_hash: &U256, signer_id_hash: &U256, tx_range: &U256) -> bool {
    let distance_from_vrf_hash = bidirectional_distance(bundle_vrf_hash, signer_id_hash);
    distance_from_vrf_hash <= (*tx_range / 2)
}

/// Receipt invalidity type.
#[derive(Debug, Decode, Encode, TypeInfo, Clone, PartialEq, Eq)]
pub enum InvalidReceipt {
    /// The field `invalid_bundles` in [`ExecutionReceipt`] is invalid.
    InvalidBundles,
}

#[derive(Debug, Decode, Encode, TypeInfo, Clone, PartialEq, Eq)]
pub enum ReceiptValidity {
    Valid,
    Invalid(InvalidReceipt),
}

/// Bundle invalidity type.
#[derive(Debug, Decode, Encode, TypeInfo, Clone, PartialEq, Eq)]
pub enum InvalidBundleType {
    /// Failed to decode the opaque extrinsic.
    UndecodableTx,
    /// Transaction is out of the tx range.
    OutOfRangeTx,
    /// Transaction is illegal (unable to pay the fee, etc).
    IllegalTx,
    /// Receipt is invalid.
    InvalidReceipt(InvalidReceipt),
}

/// [`InvalidBundle`] represents a bundle that was originally included in the consensus
/// block but subsequently excluded from the corresponding domain block by operator due
/// to being flagged as invalid.
#[derive(Debug, Decode, Encode, TypeInfo, Clone, PartialEq, Eq)]
pub struct InvalidBundle {
    /// Index of this bundle in the original list of bundles in the consensus block.
    pub bundle_index: u32,
    /// Specific type of invalidity.
    pub invalid_bundle_type: InvalidBundleType,
}

#[derive(Debug, Decode, Encode, TypeInfo, Clone, PartialEq, Eq)]
pub enum BundleValidity<Extrinsic> {
    Valid(Vec<Extrinsic>),
    Invalid(InvalidBundleType),
}

sp_api::decl_runtime_apis! {
    /// API necessary for domains pallet.
    pub trait DomainsApi<DomainNumber: Encode + Decode, DomainHash: Encode + Decode> {
        /// Submits the transaction bundle via an unsigned extrinsic.
        fn submit_bundle_unsigned(opaque_bundle: OpaqueBundle<NumberFor<Block>, Block::Hash, DomainNumber, DomainHash, Balance>);

        /// Extract the bundles stored successfully from the given extrinsics.
        fn extract_successful_bundles(
            domain_id: DomainId,
            extrinsics: Vec<Block::Extrinsic>,
        ) -> OpaqueBundles<Block, DomainNumber, DomainHash, Balance>;

        /// Generates a randomness seed for extrinsics shuffling.
        fn extrinsics_shuffling_seed(header: Block::Header) -> Randomness;

        /// Returns the WASM bundle for given `domain_id`.
        fn domain_runtime_code(domain_id: DomainId) -> Option<Vec<u8>>;

        /// Returns the runtime id for given `domain_id`.
        fn runtime_id(domain_id: DomainId) -> Option<RuntimeId>;

        /// Returns the domain instance data for given `domain_id`.
        fn domain_instance_data(domain_id: DomainId) -> Option<(DomainInstanceData, NumberFor<Block>)>;

        /// Returns the current timestamp at given height.
        fn timestamp() -> Moment;

        /// Returns the current Tx range for the given domain Id.
        fn domain_tx_range(domain_id: DomainId) -> U256;

        /// Return the genesis state root if not pruned
        fn genesis_state_root(domain_id: DomainId) -> Option<H256>;

        /// Returns the best execution chain number.
        fn head_receipt_number(domain_id: DomainId) -> NumberFor<Block>;

        /// Returns the block number of oldest execution receipt.
        fn oldest_receipt_number(domain_id: DomainId) -> NumberFor<Block>;

        /// Returns the block tree pruning depth.
        fn block_tree_pruning_depth() -> NumberFor<Block>;

        /// Returns the domain block limit of the given domain.
        fn domain_block_limit(domain_id: DomainId) -> Option<DomainBlockLimit>;
    }

    pub trait BundleProducerElectionApi<Balance: Encode + Decode> {
        fn bundle_producer_election_params(domain_id: DomainId) -> Option<BundleProducerElectionParams<Balance>>;

        fn operator(operator_id: OperatorId) -> Option<(OperatorPublicKey, Balance)>;
    }
}<|MERGE_RESOLUTION|>--- conflicted
+++ resolved
@@ -158,13 +158,6 @@
 
 #[derive(Debug, Decode, Encode, TypeInfo, PartialEq, Eq, Clone)]
 pub struct BundleHeader<Number, Hash, DomainNumber, DomainHash, Balance> {
-<<<<<<< HEAD
-    /// The consensus chain's best block number when the bundle is created.
-    ///
-    /// Used to detect stale bundle and prevent attacker from reusing them to occupy the blockspace without cost.
-    pub consensus_block_number: Number,
-=======
->>>>>>> 3f13e23b
     /// Proof of bundle producer election.
     pub proof_of_election: ProofOfElection,
     /// Execution receipt that should extend the receipt chain or add confirmations
