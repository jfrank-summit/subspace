--- conflicted
+++ resolved
@@ -588,11 +588,7 @@
         mut telemetry,
     } = other;
 
-<<<<<<< HEAD
-    let (node, bootstrap_nodes, dsn_metrics_registry) = match config.subspace_networking.clone() {
-=======
-    let (node, bootstrap_nodes) = match config.subspace_networking {
->>>>>>> 9c960897
+    let (node, bootstrap_nodes, dsn_metrics_registry) = match config.subspace_networking {
         SubspaceNetworking::Reuse {
             node,
             bootstrap_nodes,
