--- conflicted
+++ resolved
@@ -834,7 +834,9 @@
                     subspace_link.kzg().clone(),
                     segment_headers_store.clone(),
                 ),
-                Semaphore::new(out_connections as usize * PIECE_PROVIDER_MULTIPLIER),
+                Arc::new(Semaphore::new(
+                    out_connections as usize * PIECE_PROVIDER_MULTIPLIER,
+                )),
             ));
 
             (node, dsn_config.bootstrap_nodes, piece_getter as _)
@@ -1064,23 +1066,6 @@
 
     network_wrapper.set(network_service.clone());
 
-<<<<<<< HEAD
-    let dsn_sync_piece_getter = config.dsn_piece_getter.unwrap_or_else(|| {
-        Arc::new(PieceProvider::new(
-            node.clone(),
-            SegmentCommitmentPieceValidator::new(
-                node.clone(),
-                subspace_link.kzg().clone(),
-                segment_headers_store.clone(),
-            ),
-            Arc::new(Semaphore::new(
-                max_connections as usize * PIECE_PROVIDER_MULTIPLIER,
-            )),
-        ))
-    });
-
-=======
->>>>>>> 54fb379a
     if !config.base.network.force_synced {
         // Start with DSN sync in this case
         pause_sync.store(true, Ordering::Release);
