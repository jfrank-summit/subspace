--- conflicted
+++ resolved
@@ -191,16 +191,11 @@
     /// The command-line arguments provided first will be passed to the embedded primary node,
     /// while the arguments provided after `--` will be passed to the system domain node.
     ///
-<<<<<<< HEAD
     /// If you want to run a core domain node, specify the core domain node arguments after
     /// the system domain node arguments with an extra `-- --`.
     ///
     /// subspace-node [primarychain-args] -- [secondarychain-args] -- -- [core-domain-args]
-    #[clap(raw = true)]
-=======
-    /// subspace-node [primarychain-args] -- [secondarychain-args]
     #[arg(raw = true)]
->>>>>>> 15f318e9
     pub secondary_chain_args: Vec<String>,
 }
 
