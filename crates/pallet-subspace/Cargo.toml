[package]
name = "pallet-subspace"
version = "0.1.0"
authors = ["Parity Technologies <admin@parity.io>", "Subspace Labs <admin@subspace.network>"]
edition = "2021"
license = "Apache-2.0"
homepage = "https://subspace.network"
repository = "https://github.com/autonomys/subspace"
description = "Subspace consensus pallet"
readme = "README.md"

[package.metadata.docs.rs]
targets = ["x86_64-unknown-linux-gnu"]

[dependencies]
codec = { package = "parity-scale-codec", version = "3.6.12", default-features = false, features = ["derive"] }
frame-benchmarking = { default-features = false, git = "https://github.com/subspace/polkadot-sdk", rev = "5871818e1d736f1843eb9078f886290695165c42", optional = true }
frame-support = { default-features = false, git = "https://github.com/subspace/polkadot-sdk", rev = "5871818e1d736f1843eb9078f886290695165c42" }
frame-system = { default-features = false, git = "https://github.com/subspace/polkadot-sdk", rev = "5871818e1d736f1843eb9078f886290695165c42" }
log = { version = "0.4.22", default-features = false }
scale-info = { version = "2.11.2", default-features = false, features = ["derive"] }
schnorrkel = { version = "0.11.4", default-features = false }
serde = { version = "1.0.110", optional = true, default-features = false, features = ["alloc", "derive"] }
sp-consensus-subspace = { version = "0.1.0", default-features = false, path = "../sp-consensus-subspace" }
sp-consensus-slots = { default-features = false, git = "https://github.com/subspace/polkadot-sdk", rev = "5871818e1d736f1843eb9078f886290695165c42" }
sp-runtime = { default-features = false, git = "https://github.com/subspace/polkadot-sdk", rev = "5871818e1d736f1843eb9078f886290695165c42" }
sp-std = { default-features = false, git = "https://github.com/subspace/polkadot-sdk", rev = "5871818e1d736f1843eb9078f886290695165c42" }
subspace-core-primitives = { version = "0.1.0", default-features = false, path = "../subspace-core-primitives" }
subspace-runtime-primitives = { version = "0.1.0", default-features = false, path = "../subspace-runtime-primitives" }
subspace-verification = { version = "0.1.0", path = "../subspace-verification", default-features = false }

[dev-dependencies]
env_logger = "0.11.5"
futures = "0.3.29"
<<<<<<< HEAD
pallet-balances = { git = "https://github.com/subspace/polkadot-sdk", rev = "5871818e1d736f1843eb9078f886290695165c42" }
pallet-offences-subspace = { version = "0.1.0", path = "../pallet-offences-subspace" }
=======
pallet-balances = { git = "https://github.com/subspace/polkadot-sdk", rev = "5626154d0781ac9a6ffd5a6207ed237f425ae631" }
>>>>>>> 5ce067b2
rand = { version = "0.8.5", features = ["min_const_gen"] }
sp-io = { git = "https://github.com/subspace/polkadot-sdk", rev = "5871818e1d736f1843eb9078f886290695165c42" }
subspace-archiving = { version = "0.1.0", path = "../subspace-archiving" }
subspace-core-primitives = { version = "0.1.0", path = "../subspace-core-primitives" }
subspace-farmer-components = { version = "0.1.0", path = "../subspace-farmer-components" }
subspace-erasure-coding = { version = "0.1.0", path = "../subspace-erasure-coding" }
subspace-proof-of-space = { version = "0.1.0", path = "../subspace-proof-of-space" }

[features]
default = ["std"]
serde = [
    "dep:serde",
    "subspace-core-primitives/serde",
]
std = [
    "codec/std",
    "frame-benchmarking?/std",
    "frame-support/std",
    "frame-system/std",
    "log/std",
    "scale-info/std",
    "schnorrkel/std",
    "serde",
    "serde/std",
    "sp-consensus-subspace/std",
    "sp-consensus-slots/std",
    "sp-io/std",
    "sp-runtime/std",
    "sp-std/std",
    "subspace-core-primitives/std",
    "subspace-runtime-primitives/std",
    "subspace-verification/std"
]
try-runtime = ["frame-support/try-runtime"]
runtime-benchmarks = [
    "frame-benchmarking",
    "frame-benchmarking/runtime-benchmarks",
]<|MERGE_RESOLUTION|>--- conflicted
+++ resolved
@@ -32,12 +32,7 @@
 [dev-dependencies]
 env_logger = "0.11.5"
 futures = "0.3.29"
-<<<<<<< HEAD
 pallet-balances = { git = "https://github.com/subspace/polkadot-sdk", rev = "5871818e1d736f1843eb9078f886290695165c42" }
-pallet-offences-subspace = { version = "0.1.0", path = "../pallet-offences-subspace" }
-=======
-pallet-balances = { git = "https://github.com/subspace/polkadot-sdk", rev = "5626154d0781ac9a6ffd5a6207ed237f425ae631" }
->>>>>>> 5ce067b2
 rand = { version = "0.8.5", features = ["min_const_gen"] }
 sp-io = { git = "https://github.com/subspace/polkadot-sdk", rev = "5871818e1d736f1843eb9078f886290695165c42" }
 subspace-archiving = { version = "0.1.0", path = "../subspace-archiving" }
