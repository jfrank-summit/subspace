// Copyright (C) 2021 Subspace Labs, Inc.
// SPDX-License-Identifier: Apache-2.0

// Licensed under the Apache License, Version 2.0 (the "License");
// you may not use this file except in compliance with the License.
// You may obtain a copy of the License at
//
// 	http://www.apache.org/licenses/LICENSE-2.0
//
// Unless required by applicable law or agreed to in writing, software
// distributed under the License is distributed on an "AS IS" BASIS,
// WITHOUT WARRANTIES OR CONDITIONS OF ANY KIND, either express or implied.
// See the License for the specific language governing permissions and
// limitations under the License.

//! Pallet Domains

#![cfg_attr(not(feature = "std"), no_std)]
#![feature(array_windows, let_chains, variant_count)]

#[cfg(feature = "runtime-benchmarks")]
mod benchmarking;

#[cfg(test)]
mod tests;

pub mod block_tree;
mod bundle_storage_fund;
pub mod domain_registry;
pub mod migrations;
pub mod runtime_registry;
mod staking;
mod staking_epoch;
pub mod weights;

extern crate alloc;

use crate::block_tree::{verify_execution_receipt, Error as BlockTreeError};
use crate::bundle_storage_fund::{charge_bundle_storage_fee, storage_fund_account};
use crate::domain_registry::{DomainConfig, Error as DomainRegistryError};
use crate::runtime_registry::into_complete_raw_genesis;
#[cfg(feature = "runtime-benchmarks")]
pub use crate::staking::do_register_operator;
use crate::staking::{do_reward_operators, OperatorStatus};
use crate::staking_epoch::EpochTransitionResult;
use crate::weights::WeightInfo;
#[cfg(not(feature = "std"))]
use alloc::boxed::Box;
use alloc::collections::btree_map::BTreeMap;
#[cfg(not(feature = "std"))]
use alloc::vec::Vec;
use codec::{Decode, Encode};
use frame_support::ensure;
use frame_support::pallet_prelude::StorageVersion;
use frame_support::traits::fungible::{Inspect, InspectHold};
use frame_support::traits::tokens::{Fortitude, Preservation};
use frame_support::traits::{Get, Randomness as RandomnessT};
use frame_support::weights::Weight;
use frame_system::offchain::SubmitTransaction;
use frame_system::pallet_prelude::*;
pub use pallet::*;
use scale_info::TypeInfo;
use sp_consensus_subspace::consensus::is_proof_of_time_valid;
use sp_consensus_subspace::WrappedPotOutput;
use sp_core::H256;
use sp_domains::bundle_producer_election::BundleProducerElectionParams;
use sp_domains::{
    DomainBlockLimit, DomainBundleLimit, DomainId, DomainInstanceData, ExecutionReceipt,
    OpaqueBundle, OperatorId, OperatorPublicKey, OperatorSignature, ProofOfElection, RuntimeId,
    SealedSingletonReceipt, DOMAIN_EXTRINSICS_SHUFFLING_SEED_SUBJECT, EMPTY_EXTRINSIC_ROOT,
};
use sp_domains_fraud_proof::fraud_proof::{
    DomainRuntimeCodeAt, FraudProof, FraudProofVariant, InvalidBlockFeesProof,
    InvalidDomainBlockHashProof, InvalidTransfersProof,
};
use sp_domains_fraud_proof::storage_proof::{self, BasicStorageProof, DomainRuntimeCodeProof};
use sp_domains_fraud_proof::verification::{
    verify_invalid_block_fees_fraud_proof, verify_invalid_bundles_fraud_proof,
    verify_invalid_domain_block_hash_fraud_proof,
    verify_invalid_domain_extrinsics_root_fraud_proof, verify_invalid_state_transition_fraud_proof,
    verify_invalid_transfers_fraud_proof, verify_valid_bundle_fraud_proof,
};
use sp_runtime::traits::{BlockNumberProvider, CheckedSub, Hash, Header, One, Zero};
use sp_runtime::transaction_validity::TransactionPriority;
use sp_runtime::{RuntimeAppPublic, SaturatedConversion, Saturating};
use sp_subspace_mmr::{ConsensusChainMmrLeafProof, MmrProofVerifier};
pub use staking::OperatorConfig;
use subspace_core_primitives::{BlockHash, PotOutput, SlotNumber, U256};

/// Maximum number of nominators to slash within a give operator at a time.
pub const MAX_NOMINATORS_TO_SLASH: u32 = 10;

pub(crate) type BalanceOf<T> = <T as Config>::Balance;

pub(crate) type FungibleHoldId<T> =
    <<T as Config>::Currency as InspectHold<<T as frame_system::Config>::AccountId>>::Reason;

pub(crate) type NominatorId<T> = <T as frame_system::Config>::AccountId;

pub trait HoldIdentifier<T: Config> {
    fn staking_staked(operator_id: OperatorId) -> FungibleHoldId<T>;
    fn domain_instantiation_id(domain_id: DomainId) -> FungibleHoldId<T>;
    fn storage_fund_withdrawal(operator_id: OperatorId) -> FungibleHoldId<T>;
}

pub trait BlockSlot<T: frame_system::Config> {
    // Return the future slot of the given `block_number`
    fn future_slot(block_number: BlockNumberFor<T>) -> Option<sp_consensus_slots::Slot>;

    // Return the latest block number whose slot is less than the given `to_check` slot
    fn slot_produced_after(to_check: sp_consensus_slots::Slot) -> Option<BlockNumberFor<T>>;
}

pub type ExecutionReceiptOf<T> = ExecutionReceipt<
    BlockNumberFor<T>,
    <T as frame_system::Config>::Hash,
    DomainBlockNumberFor<T>,
    <T as Config>::DomainHash,
    BalanceOf<T>,
>;

pub type OpaqueBundleOf<T> = OpaqueBundle<
    BlockNumberFor<T>,
    <T as frame_system::Config>::Hash,
    <T as Config>::DomainHeader,
    BalanceOf<T>,
>;

pub type SingletonReceiptOf<T> = SealedSingletonReceipt<
    BlockNumberFor<T>,
    <T as frame_system::Config>::Hash,
    <T as Config>::DomainHeader,
    BalanceOf<T>,
>;

pub type FraudProofFor<T> = FraudProof<
    BlockNumberFor<T>,
    <T as frame_system::Config>::Hash,
    <T as Config>::DomainHeader,
    <T as Config>::MmrHash,
>;

/// Parameters used to verify proof of election.
#[derive(TypeInfo, Debug, Encode, Decode, Clone, PartialEq, Eq)]
pub(crate) struct ElectionVerificationParams<Balance> {
    operators: BTreeMap<OperatorId, Balance>,
    total_domain_stake: Balance,
}

pub type DomainBlockNumberFor<T> = <<T as Config>::DomainHeader as Header>::Number;
pub type DomainHashingFor<T> = <<T as Config>::DomainHeader as Header>::Hashing;
pub type ReceiptHashFor<T> = <<T as Config>::DomainHeader as Header>::Hash;

pub type BlockTreeNodeFor<T> = crate::block_tree::BlockTreeNode<
    BlockNumberFor<T>,
    <T as frame_system::Config>::Hash,
    DomainBlockNumberFor<T>,
    <T as Config>::DomainHash,
    BalanceOf<T>,
>;

/// The current storage version.
const STORAGE_VERSION: StorageVersion = StorageVersion::new(1);

/// The number of bundle of a particular domain to be included in the block is probabilistic
/// and based on the consensus chain slot probability and domain bundle slot probability, usually
/// the value is 6 on average, smaller/bigger value with less probability, we hypocritically use
/// 100 as the maximum number of bundle per block for benchmarking.
const MAX_BUNDLE_PER_BLOCK: u32 = 100;

pub(crate) type StateRootOf<T> = <<T as frame_system::Config>::Hashing as Hash>::Output;

#[frame_support::pallet]
mod pallet {
    #![allow(clippy::large_enum_variant)]

    #[cfg(not(feature = "runtime-benchmarks"))]
    use crate::block_tree::AcceptedReceiptType;
    use crate::block_tree::{
        execution_receipt_type, process_execution_receipt, prune_receipt, Error as BlockTreeError,
        ReceiptType,
    };
    #[cfg(not(feature = "runtime-benchmarks"))]
    use crate::bundle_storage_fund::refund_storage_fee;
    use crate::bundle_storage_fund::Error as BundleStorageFundError;
    use crate::domain_registry::{
        do_instantiate_domain, do_update_domain_allow_list, DomainConfig, DomainObject,
        Error as DomainRegistryError,
    };
    use crate::runtime_registry::{
        do_register_runtime, do_schedule_runtime_upgrade, do_upgrade_runtimes,
        register_runtime_at_genesis, DomainRuntimeUpgradeEntry, Error as RuntimeRegistryError,
        ScheduledRuntimeUpgrade,
    };
    #[cfg(not(feature = "runtime-benchmarks"))]
    use crate::staking::do_reward_operators;
    use crate::staking::{
        do_deregister_operator, do_mark_operators_as_slashed, do_nominate_operator,
        do_register_operator, do_unlock_funds, do_unlock_nominator, do_withdraw_stake, Deposit,
        DomainEpoch, Error as StakingError, Operator, OperatorConfig, SharePrice, StakingSummary,
        Withdrawal,
    };
    #[cfg(not(feature = "runtime-benchmarks"))]
    use crate::staking_epoch::do_slash_operator;
    use crate::staking_epoch::{do_finalize_domain_current_epoch, Error as StakingEpochError};
    use crate::weights::WeightInfo;
    #[cfg(not(feature = "runtime-benchmarks"))]
    use crate::DomainHashingFor;
    #[cfg(not(feature = "runtime-benchmarks"))]
    use crate::MAX_NOMINATORS_TO_SLASH;
    use crate::{
        BalanceOf, BlockSlot, BlockTreeNodeFor, DomainBlockNumberFor, ElectionVerificationParams,
        ExecutionReceiptOf, FraudProofFor, HoldIdentifier, NominatorId, OpaqueBundleOf,
        ReceiptHashFor, SingletonReceiptOf, StateRootOf, MAX_BUNDLE_PER_BLOCK, STORAGE_VERSION,
    };
    #[cfg(not(feature = "std"))]
    use alloc::string::String;
    #[cfg(not(feature = "std"))]
    use alloc::vec;
    #[cfg(not(feature = "std"))]
    use alloc::vec::Vec;
    use codec::FullCodec;
    use domain_runtime_primitives::EVMChainId;
    use frame_support::pallet_prelude::*;
    use frame_support::traits::fungible::{Inspect, InspectHold, Mutate, MutateHold};
    use frame_support::traits::tokens::Preservation;
    use frame_support::traits::Randomness as RandomnessT;
    use frame_support::weights::Weight;
    use frame_support::{Identity, PalletError};
    use frame_system::pallet_prelude::*;
    use sp_core::H256;
    use sp_domains::bundle_producer_election::ProofOfElectionError;
    use sp_domains::{
        BundleDigest, DomainBundleSubmitted, DomainId, DomainSudoCall, DomainsTransfersTracker,
        EpochIndex, GenesisDomain, OnChainRewards, OnDomainInstantiated, OperatorAllowList,
        OperatorId, OperatorPublicKey, OperatorSignature, RuntimeId, RuntimeObject, RuntimeType,
    };
    use sp_domains_fraud_proof::fraud_proof_runtime_interface::domain_runtime_call;
    use sp_domains_fraud_proof::storage_proof::{self, FraudProofStorageKeyProvider};
    use sp_domains_fraud_proof::{InvalidTransactionCode, StatelessDomainRuntimeCall};
    use sp_runtime::traits::{
        AtLeast32BitUnsigned, BlockNumberProvider, CheckEqual, CheckedAdd, Header as HeaderT,
        MaybeDisplay, One, SimpleBitOps, Zero,
    };
    use sp_runtime::Saturating;
    use sp_std::boxed::Box;
    use sp_std::collections::btree_map::BTreeMap;
    use sp_std::collections::btree_set::BTreeSet;
    use sp_std::fmt::Debug;
    use sp_subspace_mmr::MmrProofVerifier;
    use subspace_core_primitives::U256;
    use subspace_runtime_primitives::StorageFee;

    #[pallet::config]
    pub trait Config: frame_system::Config<Hash: Into<H256>> {
        type RuntimeEvent: From<Event<Self>> + IsType<<Self as frame_system::Config>::RuntimeEvent>;

        // TODO: `DomainHash` can be derived from `DomainHeader`, it is still needed just for
        // converting `DomainHash` to/from `H256` without encode/decode, remove it once we found
        // other ways to do this.
        /// Domain block hash type.
        type DomainHash: Parameter
            + Member
            + MaybeSerializeDeserialize
            + Debug
            + MaybeDisplay
            + SimpleBitOps
            + Ord
            + Default
            + Copy
            + CheckEqual
            + sp_std::hash::Hash
            + AsRef<[u8]>
            + AsMut<[u8]>
            + MaxEncodedLen
            + Into<H256>
            + From<H256>;

        // We need this explicit type since Currency::Balance does not provide From<u64>
        type Balance: Parameter
            + Member
            + MaybeSerializeDeserialize
            + AtLeast32BitUnsigned
            + FullCodec
            + Debug
            + MaybeDisplay
            + Default
            + Copy
            + MaxEncodedLen
            + From<u64>;

        /// The domain header type.
        type DomainHeader: HeaderT<Hash = Self::DomainHash>;

        /// Same with `pallet_subspace::Config::ConfirmationDepthK`.
        #[pallet::constant]
        type ConfirmationDepthK: Get<BlockNumberFor<Self>>;

        /// Delay before a domain runtime is upgraded.
        #[pallet::constant]
        type DomainRuntimeUpgradeDelay: Get<BlockNumberFor<Self>>;

        /// Currency type used by the domains for staking and other currency related stuff.
        type Currency: Inspect<Self::AccountId, Balance = Self::Balance>
            + Mutate<Self::AccountId>
            + InspectHold<Self::AccountId>
            + MutateHold<Self::AccountId>;

        /// Type representing the shares in the staking protocol.
        type Share: Parameter
            + Member
            + MaybeSerializeDeserialize
            + Debug
            + AtLeast32BitUnsigned
            + FullCodec
            + Copy
            + Default
            + TypeInfo
            + MaxEncodedLen
            + IsType<BalanceOf<Self>>;

        /// A variation of the Identifier used for holding the funds used for staking and domains.
        type HoldIdentifier: HoldIdentifier<Self>;

        /// The block tree pruning depth.
        #[pallet::constant]
        type BlockTreePruningDepth: Get<DomainBlockNumberFor<Self>>;

        /// Consensus chain slot probability.
        #[pallet::constant]
        type ConsensusSlotProbability: Get<(u64, u64)>;

        /// The maximum block size limit for all domain.
        #[pallet::constant]
        type MaxDomainBlockSize: Get<u32>;

        /// The maximum block weight limit for all domain.
        #[pallet::constant]
        type MaxDomainBlockWeight: Get<Weight>;

        /// The maximum bundle per block limit for all domain.
        #[pallet::constant]
        type MaxBundlesPerBlock: Get<u32>;

        /// The maximum domain name length limit for all domain.
        #[pallet::constant]
        type MaxDomainNameLength: Get<u32>;

        /// The amount of fund to be locked up for the domain instance creator.
        #[pallet::constant]
        type DomainInstantiationDeposit: Get<BalanceOf<Self>>;

        /// Weight information for extrinsics in this pallet.
        type WeightInfo: WeightInfo;

        /// Initial domain tx range value.
        #[pallet::constant]
        type InitialDomainTxRange: Get<u64>;

        /// Domain tx range is adjusted after every DomainTxRangeAdjustmentInterval blocks.
        #[pallet::constant]
        type DomainTxRangeAdjustmentInterval: Get<u64>;

        /// Minimum operator stake required to become operator of a domain.
        #[pallet::constant]
        type MinOperatorStake: Get<BalanceOf<Self>>;

        /// Minimum nominator stake required to nominate and operator.
        #[pallet::constant]
        type MinNominatorStake: Get<BalanceOf<Self>>;

        /// Minimum number of blocks after which any finalized withdrawals are released to nominators.
        #[pallet::constant]
        type StakeWithdrawalLockingPeriod: Get<DomainBlockNumberFor<Self>>;

        /// Domain epoch transition interval
        #[pallet::constant]
        type StakeEpochDuration: Get<DomainBlockNumberFor<Self>>;

        /// Treasury account.
        #[pallet::constant]
        type TreasuryAccount: Get<Self::AccountId>;

        /// The maximum number of pending staking operation that can perform upon epoch transition.
        #[pallet::constant]
        type MaxPendingStakingOperation: Get<u32>;

        /// Randomness source.
        type Randomness: RandomnessT<Self::Hash, BlockNumberFor<Self>>;

        /// The pallet-domains's pallet id.
        #[pallet::constant]
        type PalletId: Get<frame_support::PalletId>;

        /// Storage fee interface used to deal with bundle storage fee
        type StorageFee: StorageFee<BalanceOf<Self>>;

        /// The block slot
        type BlockSlot: BlockSlot<Self>;

        /// Transfers tracker.
        type DomainsTransfersTracker: DomainsTransfersTracker<BalanceOf<Self>>;

        /// Upper limit for total initial accounts domains
        type MaxInitialDomainAccounts: Get<u32>;

        /// Minimum balance for each initial domain account
        type MinInitialDomainAccountBalance: Get<BalanceOf<Self>>;

        /// How many block a bundle should still consider as valid after produced
        #[pallet::constant]
        type BundleLongevity: Get<u32>;

        /// Post hook to notify accepted domain bundles in previous block.
        type DomainBundleSubmitted: DomainBundleSubmitted;

        /// A hook to call after a domain is instantiated
        type OnDomainInstantiated: OnDomainInstantiated;

        /// Hash type of MMR
        type MmrHash: Parameter + Member + Default + Clone;

        /// MMR proof verifier
        type MmrProofVerifier: MmrProofVerifier<
            Self::MmrHash,
            BlockNumberFor<Self>,
            StateRootOf<Self>,
        >;

        /// Fraud proof storage key provider
        type FraudProofStorageKeyProvider: FraudProofStorageKeyProvider<BlockNumberFor<Self>>;

        /// Hook to handle chain rewards.
        type OnChainRewards: OnChainRewards<BalanceOf<Self>>;
    }

    #[pallet::pallet]
    #[pallet::without_storage_info]
    #[pallet::storage_version(STORAGE_VERSION)]
    pub struct Pallet<T>(_);

    /// Bundles submitted successfully in current block.
    #[pallet::storage]
    pub type SuccessfulBundles<T> = StorageMap<_, Identity, DomainId, Vec<H256>, ValueQuery>;

    /// Stores the next runtime id.
    #[pallet::storage]
    pub(super) type NextRuntimeId<T> = StorageValue<_, RuntimeId, ValueQuery>;

    /// Starting EVM chain ID for evm runtimes.
    pub struct StartingEVMChainId;

    impl Get<EVMChainId> for StartingEVMChainId {
        fn get() -> EVMChainId {
            // after looking at `https://chainlist.org/?testnets=false`
            // we think starting with `490000` would not have much clashes
            490000
        }
    }

    /// Stores the next evm chain id.
    #[pallet::storage]
    pub(super) type NextEVMChainId<T> = StorageValue<_, EVMChainId, ValueQuery, StartingEVMChainId>;

    #[pallet::storage]
    pub type RuntimeRegistry<T: Config> =
        StorageMap<_, Identity, RuntimeId, RuntimeObject<BlockNumberFor<T>, T::Hash>, OptionQuery>;

    #[pallet::storage]
    pub(super) type ScheduledRuntimeUpgrades<T: Config> = StorageDoubleMap<
        _,
        Identity,
        BlockNumberFor<T>,
        Identity,
        RuntimeId,
        ScheduledRuntimeUpgrade<T::Hash>,
        OptionQuery,
    >;

    #[pallet::storage]
    pub(super) type NextOperatorId<T> = StorageValue<_, OperatorId, ValueQuery>;

    #[pallet::storage]
    pub(super) type OperatorIdOwner<T: Config> =
        StorageMap<_, Identity, OperatorId, T::AccountId, OptionQuery>;

    /// Indexes operator signing key against OperatorId.
    #[pallet::storage]
    #[pallet::getter(fn operator_signing_key)]
    pub(super) type OperatorSigningKey<T: Config> =
        StorageMap<_, Identity, OperatorPublicKey, OperatorId, OptionQuery>;

    #[pallet::storage]
    #[pallet::getter(fn domain_staking_summary)]
    pub(super) type DomainStakingSummary<T: Config> =
        StorageMap<_, Identity, DomainId, StakingSummary<OperatorId, BalanceOf<T>>, OptionQuery>;

    /// List of all registered operators and their configuration.
    #[pallet::storage]
    pub(super) type Operators<T: Config> = StorageMap<
        _,
        Identity,
        OperatorId,
        Operator<BalanceOf<T>, T::Share, DomainBlockNumberFor<T>>,
        OptionQuery,
    >;

    /// The highest slot of the bundle submitted by an operator
    #[pallet::storage]
    pub(super) type OperatorHighestSlot<T: Config> =
        StorageMap<_, Identity, OperatorId, u64, ValueQuery>;

    /// The set of slot of the bundle submitted by an operator in the current block, cleared at the
    /// next block initialization
    #[pallet::storage]
    pub(super) type OperatorBundleSlot<T: Config> =
        StorageMap<_, Identity, OperatorId, BTreeSet<u64>, ValueQuery>;

    /// Share price for the operator pool at the end of Domain epoch.
    // TODO: currently unbounded storage.
    #[pallet::storage]
    pub type OperatorEpochSharePrice<T: Config> =
        StorageDoubleMap<_, Identity, OperatorId, Identity, DomainEpoch, SharePrice, OptionQuery>;

    /// List of all deposits for given Operator.
    #[pallet::storage]
    pub(super) type Deposits<T: Config> = StorageDoubleMap<
        _,
        Identity,
        OperatorId,
        Identity,
        NominatorId<T>,
        Deposit<T::Share, BalanceOf<T>>,
        OptionQuery,
    >;

    /// List of all withdrawals for a given operator.
    #[pallet::storage]
    pub(super) type Withdrawals<T: Config> = StorageDoubleMap<
        _,
        Identity,
        OperatorId,
        Identity,
        NominatorId<T>,
        Withdrawal<BalanceOf<T>, T::Share, DomainBlockNumberFor<T>>,
        OptionQuery,
    >;

    /// Tracks the nominator count under given operator.
    /// This storage is necessary since CountedStorageNMap does not support prefix key count, so
    /// cannot use that storage type for `Nominators` storage.
    /// Note: The count is incremented for new nominators and decremented when the nominator withdraws
    /// all the stake.
    /// Since Operator themselves are first nominator, they are not counted.
    #[pallet::storage]
    pub(super) type NominatorCount<T: Config> =
        StorageMap<_, Identity, OperatorId, u32, ValueQuery>;

    /// A list operators who were slashed during the current epoch associated with the domain.
    /// When the epoch for a given domain is complete, operator total stake is moved to treasury and
    /// then deleted.
    #[pallet::storage]
    pub(super) type PendingSlashes<T: Config> =
        StorageMap<_, Identity, DomainId, BTreeSet<OperatorId>, OptionQuery>;

    /// The pending staking operation count of the current epoch, it should not larger than
    /// `MaxPendingStakingOperation` and will be resetted to 0 upon epoch transition.
    #[pallet::storage]
    pub(super) type PendingStakingOperationCount<T: Config> =
        StorageMap<_, Identity, DomainId, u32, ValueQuery>;

    /// Stores the next domain id.
    #[pallet::storage]
    #[pallet::getter(fn next_domain_id)]
    pub(super) type NextDomainId<T> = StorageValue<_, DomainId, ValueQuery>;

    /// The domain registry
    #[pallet::storage]
    pub(super) type DomainRegistry<T: Config> = StorageMap<
        _,
        Identity,
        DomainId,
        DomainObject<BlockNumberFor<T>, ReceiptHashFor<T>, T::AccountId, BalanceOf<T>>,
        OptionQuery,
    >;

    /// The domain block tree, map (`domain_id`, `domain_block_number`) to the hash of ER,
    /// which can be used get the block tree node in `BlockTreeNodes`
    #[pallet::storage]
    pub(super) type BlockTree<T: Config> = StorageDoubleMap<
        _,
        Identity,
        DomainId,
        Identity,
        DomainBlockNumberFor<T>,
        ReceiptHashFor<T>,
        OptionQuery,
    >;

    /// Mapping of block tree node hash to the node, each node represent a domain block
    #[pallet::storage]
    pub(super) type BlockTreeNodes<T: Config> =
        StorageMap<_, Identity, ReceiptHashFor<T>, BlockTreeNodeFor<T>, OptionQuery>;

    /// The head receipt number of each domain
    #[pallet::storage]
    pub(super) type HeadReceiptNumber<T: Config> =
        StorageMap<_, Identity, DomainId, DomainBlockNumberFor<T>, ValueQuery>;

    /// The hash of the new head receipt added in the current consensus block
    ///
    /// Temporary storage only exist during block execution
    #[pallet::storage]
    pub(super) type NewAddedHeadReceipt<T: Config> =
        StorageMap<_, Identity, DomainId, T::DomainHash, OptionQuery>;

    /// The consensus block hash used to verify ER,
    /// only store the consensus block hash for a domain
    /// if that consensus block contains bundle of the domain, the hash will be pruned when the ER
    /// that point to the consensus block is pruned.
    ///
    /// TODO: this storage is unbounded in some cases, see https://github.com/subspace/subspace/issues/1673
    /// for more details, this will be fixed once https://github.com/subspace/subspace/issues/1731 is implemented.
    #[pallet::storage]
    #[pallet::getter(fn consensus_block_info)]
    pub type ConsensusBlockHash<T: Config> =
        StorageDoubleMap<_, Identity, DomainId, Identity, BlockNumberFor<T>, T::Hash, OptionQuery>;

    /// A set of `BundleDigest` from all bundles that successfully submitted to the consensus block,
    /// these bundles will be used to construct the domain block and `ExecutionInbox` is used to:
    ///
    /// 1. Ensure subsequent ERs of that domain block include all pre-validated extrinsic bundles
    /// 2. Index the `InboxedBundleAuthor` and pruned its value when the corresponding `ExecutionInbox` is pruned
    #[pallet::storage]
    pub type ExecutionInbox<T: Config> = StorageNMap<
        _,
        (
            NMapKey<Identity, DomainId>,
            NMapKey<Identity, DomainBlockNumberFor<T>>,
            NMapKey<Identity, BlockNumberFor<T>>,
        ),
        Vec<BundleDigest<T::DomainHash>>,
        ValueQuery,
    >;

    /// A mapping of `bundle_header_hash` -> `bundle_author` for all the successfully submitted bundles of
    /// the last `BlockTreePruningDepth` domain blocks. Used to verify the invalid bundle fraud proof and
    /// slash malicious operator who have submitted invalid bundle.
    #[pallet::storage]
    pub(super) type InboxedBundleAuthor<T: Config> =
        StorageMap<_, Identity, T::DomainHash, OperatorId, OptionQuery>;

    /// The block number of the best domain block, increase by one when the first bundle of the domain is
    /// successfully submitted to current consensus block, which mean a new domain block with this block
    /// number will be produce. Used as a pointer in `ExecutionInbox` to identify the current under building
    /// domain block, also used as a mapping of consensus block number to domain block number.
    #[pallet::storage]
    pub(super) type HeadDomainNumber<T: Config> =
        StorageMap<_, Identity, DomainId, DomainBlockNumberFor<T>, ValueQuery>;

    /// A temporary storage to hold any previous epoch details for a given domain
    /// if the epoch transitioned in this block so that all the submitted bundles
    /// within this block are verified.
    /// TODO: The storage is cleared on block finalization that means this storage is already cleared when
    /// verifying the `submit_bundle` extrinsic and not used at all
    #[pallet::storage]
    pub(super) type LastEpochStakingDistribution<T: Config> =
        StorageMap<_, Identity, DomainId, ElectionVerificationParams<BalanceOf<T>>, OptionQuery>;

    /// Storage to hold all the domain's latest confirmed block.
    #[pallet::storage]
    pub(super) type LatestConfirmedDomainExecutionReceipt<T: Config> =
        StorageMap<_, Identity, DomainId, ExecutionReceiptOf<T>, OptionQuery>;

    /// The latest ER submitted by the operator for a given domain. It is used to determine if the operator
    /// has submitted bad ER and is pending to slash.
    ///
    /// The storage item of a given `(domain_id, operator_id)` will be pruned after either:
    /// - All the ERs submitted by the operator for this domain are confirmed and pruned
    /// - All the bad ERs submitted by the operator for this domain are pruned and the operator is slashed
    #[pallet::storage]
    #[pallet::getter(fn latest_submitted_er)]
    pub(super) type LatestSubmittedER<T: Config> =
        StorageMap<_, Identity, (DomainId, OperatorId), DomainBlockNumberFor<T>, ValueQuery>;

    /// Storage for PermissionedActions for domain instantiation and other permissioned calls.
    #[pallet::storage]
    pub(super) type PermissionedActionAllowedBy<T: Config> =
        StorageValue<_, sp_domains::PermissionedActionAllowedBy<T::AccountId>, OptionQuery>;

    /// Accumulate treasury funds temporarily until the funds are above Existential despoit.
    /// We do this to ensure minting small amounts into treasury would not fail.
    #[pallet::storage]
    pub(super) type AccumulatedTreasuryFunds<T> = StorageValue<_, BalanceOf<T>, ValueQuery>;

    /// Storage used to keep track of which consensus block the domain runtime upgrade happen.
    #[pallet::storage]
    pub(super) type DomainRuntimeUpgradeRecords<T: Config> = StorageMap<
        _,
        Identity,
        RuntimeId,
        BTreeMap<BlockNumberFor<T>, DomainRuntimeUpgradeEntry<T::Hash>>,
        ValueQuery,
    >;

    /// Temporary storage keep track of domain runtime upgrade happen in the current block, cleared
    /// in the next block initialization.
    #[pallet::storage]
    pub type DomainRuntimeUpgrades<T> = StorageValue<_, Vec<RuntimeId>, ValueQuery>;

    /// Temporary storage to hold the sudo calls meant for the Domains.
    /// Storage is cleared when there are any successful bundles in the next block.
    /// Only one sudo call is allowed per domain per consensus block.
    #[pallet::storage]
    pub type DomainSudoCalls<T: Config> =
        StorageMap<_, Identity, DomainId, DomainSudoCall, ValueQuery>;

    /// Storage that hold a list of all frozen domains.
    /// A frozen domain does not accept the bundles but does accept a fraud proof.
    #[pallet::storage]
    pub type FrozenDomains<T> = StorageValue<_, BTreeSet<DomainId>, ValueQuery>;

    #[derive(TypeInfo, Encode, Decode, PalletError, Debug, PartialEq)]
    pub enum BundleError {
        /// Can not find the operator for given operator id.
        InvalidOperatorId,
        /// Invalid signature on the bundle header.
        BadBundleSignature,
        /// Invalid vrf signature in the proof of election.
        BadVrfSignature,
        /// Can not find the domain for given domain id.
        InvalidDomainId,
        /// Operator is not allowed to produce bundles in current epoch.
        BadOperator,
        /// Failed to pass the threshold check.
        ThresholdUnsatisfied,
        /// An invalid execution receipt found in the bundle.
        Receipt(BlockTreeError),
        /// Bundle size exceed the max bundle size limit in the domain config
        BundleTooLarge,
        /// Bundle with an invalid extrinsic root
        InvalidExtrinsicRoot,
        /// Invalid proof of time in the proof of election
        InvalidProofOfTime,
        /// The bundle is built on a slot in the future
        SlotInTheFuture,
        /// The bundle is built on a slot in the past
        SlotInThePast,
        /// Unable to calculate bundle limit
        UnableToCalculateBundleLimit,
        /// Bundle weight exceeds the max bundle weight limit
        BundleTooHeavy,
        /// The bundle slot is smaller then the highest slot from previous slot
        /// thus potential equivocated bundle
        SlotSmallerThanPreviousBlockBundle,
        /// Equivocated bundle in current block
        EquivocatedBundle,
        /// Domain is frozen and cannot accept new bundles
        DomainFrozen,
        /// The operator's bundle storage fund unable to pay the storage fee
        UnableToPayBundleStorageFee,
        /// Unexpected receipt gap when validating `submit_bundle`
        UnexpectedReceiptGap,
        /// Expecting receipt gap when validating `submit_receipt`
        ExpectingReceiptGap,
    }

    #[derive(TypeInfo, Encode, Decode, PalletError, Debug, PartialEq)]
    pub enum FraudProofError {
        /// The targeted bad receipt not found which may already pruned by other
        /// fraud proof or the fraud proof is submitted to the wrong fork.
        BadReceiptNotFound,
        /// The genesis receipt is unchallengeable.
        ChallengingGenesisReceipt,
        /// The descendants of the fraudulent ER is not pruned
        DescendantsOfFraudulentERNotPruned,
        /// Invalid fraud proof since block fees are not mismatched.
        InvalidBlockFeesFraudProof,
        /// Invalid fraud proof since transfers are not mismatched.
        InvalidTransfersFraudProof,
        /// Invalid domain block hash fraud proof.
        InvalidDomainBlockHashFraudProof,
        /// Invalid domain extrinsic fraud proof
        InvalidExtrinsicRootFraudProof,
        /// Invalid state transition fraud proof
        InvalidStateTransitionFraudProof,
        /// Parent receipt not found.
        ParentReceiptNotFound,
        /// Invalid bundles fraud proof
        InvalidBundleFraudProof,
        /// Bad/Invalid valid bundle fraud proof
        BadValidBundleFraudProof,
        /// Missing operator.
        MissingOperator,
        /// Unexpected fraud proof.
        UnexpectedFraudProof,
        /// The bad receipt already reported by a previous fraud proof
        BadReceiptAlreadyReported,
        /// Bad MMR proof, it may due to the proof is expired or it is generated against a different fork.
        BadMmrProof,
        /// Unexpected MMR proof
        UnexpectedMmrProof,
        /// Missing MMR proof
        MissingMmrProof,
        /// Domain runtime not found
        RuntimeNotFound,
        /// The domain runtime code proof is not provided
        DomainRuntimeCodeProofNotFound,
        /// The domain runtime code proof is unexpected
        UnexpectedDomainRuntimeCodeProof,
        /// The storage proof is invalid
        StorageProof(storage_proof::VerificationError),
    }

    impl From<storage_proof::VerificationError> for FraudProofError {
        fn from(err: storage_proof::VerificationError) -> Self {
            FraudProofError::StorageProof(err)
        }
    }

    impl<T> From<FraudProofError> for Error<T> {
        fn from(err: FraudProofError) -> Self {
            Error::FraudProof(err)
        }
    }

    impl<T> From<RuntimeRegistryError> for Error<T> {
        fn from(err: RuntimeRegistryError) -> Self {
            Error::RuntimeRegistry(err)
        }
    }

    impl<T> From<StakingError> for Error<T> {
        fn from(err: StakingError) -> Self {
            Error::Staking(err)
        }
    }

    impl<T> From<StakingEpochError> for Error<T> {
        fn from(err: StakingEpochError) -> Self {
            Error::StakingEpoch(err)
        }
    }

    impl<T> From<DomainRegistryError> for Error<T> {
        fn from(err: DomainRegistryError) -> Self {
            Error::DomainRegistry(err)
        }
    }

    impl<T> From<BlockTreeError> for Error<T> {
        fn from(err: BlockTreeError) -> Self {
            Error::BlockTree(err)
        }
    }

    impl From<ProofOfElectionError> for BundleError {
        fn from(err: ProofOfElectionError) -> Self {
            match err {
                ProofOfElectionError::BadVrfProof => Self::BadVrfSignature,
                ProofOfElectionError::ThresholdUnsatisfied => Self::ThresholdUnsatisfied,
            }
        }
    }

    impl<T> From<BundleStorageFundError> for Error<T> {
        fn from(err: BundleStorageFundError) -> Self {
            Error::BundleStorageFund(err)
        }
    }

    #[pallet::error]
    pub enum Error<T> {
        /// Invalid fraud proof.
        FraudProof(FraudProofError),
        /// Runtime registry specific errors
        RuntimeRegistry(RuntimeRegistryError),
        /// Staking related errors.
        Staking(StakingError),
        /// Staking epoch specific errors.
        StakingEpoch(StakingEpochError),
        /// Domain registry specific errors
        DomainRegistry(DomainRegistryError),
        /// Block tree specific errors
        BlockTree(BlockTreeError),
        /// Bundle storage fund specific errors
        BundleStorageFund(BundleStorageFundError),
        /// Permissioned action is not allowed by the caller.
        PermissionedActionNotAllowed,
        /// Domain Sudo already exists.
        DomainSudoCallExists,
        /// Invalid Domain sudo call.
        InvalidDomainSudoCall,
        /// Domain must be frozen before execution receipt can be pruned.
        DomainNotFrozen,
    }

    /// Reason for slashing an operator
    #[derive(Clone, Debug, PartialEq, Encode, Decode, TypeInfo)]
    pub enum SlashedReason<DomainBlock, ReceiptHash> {
        /// Operator produced bad bundle.
        InvalidBundle(DomainBlock),
        /// Operator submitted bad Execution receipt.
        BadExecutionReceipt(ReceiptHash),
    }

    #[pallet::event]
    #[pallet::generate_deposit(pub (super) fn deposit_event)]
    pub enum Event<T: Config> {
        /// A domain bundle was included.
        BundleStored {
            domain_id: DomainId,
            bundle_hash: H256,
            bundle_author: OperatorId,
        },
        DomainRuntimeCreated {
            runtime_id: RuntimeId,
            runtime_type: RuntimeType,
        },
        DomainRuntimeUpgradeScheduled {
            runtime_id: RuntimeId,
            scheduled_at: BlockNumberFor<T>,
        },
        DomainRuntimeUpgraded {
            runtime_id: RuntimeId,
        },
        OperatorRegistered {
            operator_id: OperatorId,
            domain_id: DomainId,
        },
        NominatedStakedUnlocked {
            operator_id: OperatorId,
            nominator_id: NominatorId<T>,
            unlocked_amount: BalanceOf<T>,
        },
        StorageFeeUnlocked {
            operator_id: OperatorId,
            nominator_id: NominatorId<T>,
            storage_fee: BalanceOf<T>,
        },
        OperatorNominated {
            operator_id: OperatorId,
            nominator_id: NominatorId<T>,
            amount: BalanceOf<T>,
        },
        DomainInstantiated {
            domain_id: DomainId,
        },
        OperatorSwitchedDomain {
            old_domain_id: DomainId,
            new_domain_id: DomainId,
        },
        OperatorDeregistered {
            operator_id: OperatorId,
        },
        NominatorUnlocked {
            operator_id: OperatorId,
            nominator_id: NominatorId<T>,
        },
        WithdrewStake {
            operator_id: OperatorId,
            nominator_id: NominatorId<T>,
        },
        PreferredOperator {
            operator_id: OperatorId,
            nominator_id: NominatorId<T>,
        },
        OperatorRewarded {
            operator_id: OperatorId,
            reward: BalanceOf<T>,
        },
        OperatorTaxCollected {
            operator_id: OperatorId,
            tax: BalanceOf<T>,
        },
        DomainEpochCompleted {
            domain_id: DomainId,
            completed_epoch_index: EpochIndex,
        },
        ForceDomainEpochTransition {
            domain_id: DomainId,
            completed_epoch_index: EpochIndex,
        },
        FraudProofProcessed {
            domain_id: DomainId,
            new_head_receipt_number: Option<DomainBlockNumberFor<T>>,
        },
        DomainOperatorAllowListUpdated {
            domain_id: DomainId,
        },
        OperatorSlashed {
            operator_id: OperatorId,
            reason: SlashedReason<DomainBlockNumberFor<T>, ReceiptHashFor<T>>,
        },
        StorageFeeDeposited {
            operator_id: OperatorId,
            nominator_id: NominatorId<T>,
            amount: BalanceOf<T>,
        },
        DomainFrozen {
            domain_id: DomainId,
        },
        DomainUnfrozen {
            domain_id: DomainId,
        },
        PrunedExecutionReceipt {
            domain_id: DomainId,
            new_head_receipt_number: Option<DomainBlockNumberFor<T>>,
        },
    }

    /// Per-domain state for tx range calculation.
    #[derive(Debug, Default, Decode, Encode, TypeInfo, PartialEq, Eq)]
    pub struct TxRangeState {
        /// Current tx range.
        pub tx_range: U256,

        /// Blocks in the current adjustment interval.
        pub interval_blocks: u64,

        /// Bundles in the current adjustment interval.
        pub interval_bundles: u64,
    }

    impl TxRangeState {
        /// Called when a bundle is added to the current block.
        pub fn on_bundle(&mut self) {
            self.interval_bundles += 1;
        }
    }

    #[pallet::storage]
    pub(super) type DomainTxRangeState<T: Config> =
        StorageMap<_, Identity, DomainId, TxRangeState, OptionQuery>;

    #[pallet::call]
    impl<T: Config> Pallet<T> {
        #[pallet::call_index(0)]
        #[pallet::weight(Pallet::<T>::max_submit_bundle_weight())]
        pub fn submit_bundle(
            origin: OriginFor<T>,
            opaque_bundle: OpaqueBundleOf<T>,
        ) -> DispatchResultWithPostInfo {
            ensure_none(origin)?;

            log::trace!(target: "runtime::domains", "Processing bundle: {opaque_bundle:?}");

            let domain_id = opaque_bundle.domain_id();
            let bundle_hash = opaque_bundle.hash();
            let bundle_header_hash = opaque_bundle.sealed_header.pre_hash();
            let extrinsics_root = opaque_bundle.extrinsics_root();
            let operator_id = opaque_bundle.operator_id();
            let bundle_size = opaque_bundle.size();
            let slot_number = opaque_bundle.slot_number();
            let receipt = opaque_bundle.into_receipt();
            #[cfg_attr(feature = "runtime-benchmarks", allow(unused_variables))]
            let receipt_block_number = receipt.domain_block_number;

            #[cfg(not(feature = "runtime-benchmarks"))]
            let mut actual_weight = T::WeightInfo::submit_bundle();
            #[cfg(feature = "runtime-benchmarks")]
            let actual_weight = T::WeightInfo::submit_bundle();

            match execution_receipt_type::<T>(domain_id, &receipt) {
                ReceiptType::Rejected(rejected_receipt_type) => {
                    return Err(Error::<T>::BlockTree(rejected_receipt_type.into()).into());
                }
                // Add the exeuctione receipt to the block tree
                ReceiptType::Accepted(accepted_receipt_type) => {
                    // Before adding the new head receipt to the block tree, try to prune any previous
                    // bad ER at the same domain block and slash the submitter.
                    //
                    // NOTE: Skip the following staking related operations when benchmarking the
                    // `submit_bundle` call, these operations will be benchmarked separately.
                    #[cfg(not(feature = "runtime-benchmarks"))]
                    if accepted_receipt_type == AcceptedReceiptType::NewHead {
                        if let Some(block_tree_node) =
                            prune_receipt::<T>(domain_id, receipt_block_number)
                                .map_err(Error::<T>::from)?
                        {
                            actual_weight =
                                actual_weight.saturating_add(T::WeightInfo::handle_bad_receipt(
                                    block_tree_node.operator_ids.len() as u32,
                                ));

                            let bad_receipt_hash = block_tree_node
                                .execution_receipt
                                .hash::<DomainHashingFor<T>>();
                            do_mark_operators_as_slashed::<T>(
                                block_tree_node.operator_ids.into_iter(),
                                SlashedReason::BadExecutionReceipt(bad_receipt_hash),
                            )
                            .map_err(Error::<T>::from)?;
                        }
                    }

                    #[cfg_attr(feature = "runtime-benchmarks", allow(unused_variables))]
                    let maybe_confirmed_domain_block_info = process_execution_receipt::<T>(
                        domain_id,
                        operator_id,
                        receipt,
                        accepted_receipt_type,
                    )
                    .map_err(Error::<T>::from)?;

                    // If any domain block is confirmed, then we have a new head added
                    // so distribute the operator rewards and, if required, do epoch transition as well.
                    //
                    // NOTE: Skip the following staking related operations when benchmarking the
                    // `submit_bundle` call, these operations will be benchmarked separately.
                    #[cfg(not(feature = "runtime-benchmarks"))]
                    if let Some(confirmed_block_info) = maybe_confirmed_domain_block_info {
                        actual_weight =
                            actual_weight.saturating_add(T::WeightInfo::confirm_domain_block(
                                confirmed_block_info.operator_ids.len() as u32,
                                confirmed_block_info.invalid_bundle_authors.len() as u32,
                            ));

                        refund_storage_fee::<T>(
                            confirmed_block_info.total_storage_fee,
                            confirmed_block_info.paid_bundle_storage_fees,
                        )
                        .map_err(Error::<T>::from)?;

                        do_reward_operators::<T>(
                            domain_id,
                            confirmed_block_info.operator_ids.into_iter(),
                            confirmed_block_info.rewards,
                        )
                        .map_err(Error::<T>::from)?;

                        do_mark_operators_as_slashed::<T>(
                            confirmed_block_info.invalid_bundle_authors.into_iter(),
                            SlashedReason::InvalidBundle(confirmed_block_info.domain_block_number),
                        )
                        .map_err(Error::<T>::from)?;
                    }
                }
            }

            // `SuccessfulBundles` is empty means this is the first accepted bundle for this domain in this
            // consensus block, which also mean a domain block will be produced thus update `HeadDomainNumber`
            // to this domain block's block number.
            if SuccessfulBundles::<T>::get(domain_id).is_empty() {
                // Domain runtime upgrade is forced happened even if there is no bundle submitted for a given domain
                // it will still derive a domain block for the upgrade, so we need to increase the `HeadDomainNumber`
                // by the number of runtime upgrade happen since last block to account for these blocks.
                //
                // NOTE: if a domain runtime upgrade happened in the current block it won't be accounted into
                // `missed_upgrade` because `DomainRuntimeUpgradeRecords` is updated in the next block's initialization.
                let missed_upgrade =
                    Self::missed_domain_runtime_upgrade(domain_id).map_err(Error::<T>::from)?;

                let next_number = HeadDomainNumber::<T>::get(domain_id)
                    .checked_add(&One::one())
                    .ok_or::<Error<T>>(BlockTreeError::MaxHeadDomainNumber.into())?
                    .checked_add(&missed_upgrade.into())
                    .ok_or::<Error<T>>(BlockTreeError::MaxHeadDomainNumber.into())?;

                // Trigger epoch transition if any at the first bundle in the block
                #[cfg(not(feature = "runtime-benchmarks"))]
                if next_number % T::StakeEpochDuration::get() == Zero::zero() {
                    let epoch_transition_res = do_finalize_domain_current_epoch::<T>(domain_id)
                        .map_err(Error::<T>::from)?;

                    Self::deposit_event(Event::DomainEpochCompleted {
                        domain_id,
                        completed_epoch_index: epoch_transition_res.completed_epoch_index,
                    });

                    actual_weight = actual_weight
                        .saturating_add(Self::actual_epoch_transition_weight(epoch_transition_res));
                }

                HeadDomainNumber::<T>::set(domain_id, next_number);
            }

            // Put the `extrinsics_root` to the inbox of the current under building domain block
            let head_domain_number = HeadDomainNumber::<T>::get(domain_id);
            let consensus_block_number = frame_system::Pallet::<T>::current_block_number();
            ExecutionInbox::<T>::append(
                (domain_id, head_domain_number, consensus_block_number),
                BundleDigest {
                    header_hash: bundle_header_hash,
                    extrinsics_root,
                    size: bundle_size,
                },
            );

            InboxedBundleAuthor::<T>::insert(bundle_header_hash, operator_id);

            SuccessfulBundles::<T>::append(domain_id, bundle_hash);

            OperatorBundleSlot::<T>::mutate(operator_id, |slot_set| slot_set.insert(slot_number));

            // slash operator who are in pending slash
            #[cfg(not(feature = "runtime-benchmarks"))]
            {
                let slashed_nominator_count =
                    do_slash_operator::<T>(domain_id, MAX_NOMINATORS_TO_SLASH)
                        .map_err(Error::<T>::from)?;
                actual_weight = actual_weight
                    .saturating_add(T::WeightInfo::slash_operator(slashed_nominator_count));
            }

            Self::deposit_event(Event::BundleStored {
                domain_id,
                bundle_hash,
                bundle_author: operator_id,
            });

            // Ensure the returned weight not exceed the maximum weight in the `pallet::weight`
            Ok(Some(actual_weight.min(Self::max_submit_bundle_weight())).into())
        }

        #[pallet::call_index(15)]
        #[pallet::weight((
            T::WeightInfo::submit_fraud_proof().saturating_add(
                T::WeightInfo::handle_bad_receipt(MAX_BUNDLE_PER_BLOCK)
            ),
            DispatchClass::Operational
        ))]
        pub fn submit_fraud_proof(
            origin: OriginFor<T>,
            fraud_proof: Box<FraudProofFor<T>>,
        ) -> DispatchResultWithPostInfo {
            ensure_none(origin)?;

            log::trace!(target: "runtime::domains", "Processing fraud proof: {fraud_proof:?}");

            #[cfg(not(feature = "runtime-benchmarks"))]
            let mut actual_weight = T::WeightInfo::submit_fraud_proof();
            #[cfg(feature = "runtime-benchmarks")]
            let actual_weight = T::WeightInfo::submit_fraud_proof();

            let domain_id = fraud_proof.domain_id();
            let bad_receipt_hash = fraud_proof.targeted_bad_receipt_hash();
            let head_receipt_number = HeadReceiptNumber::<T>::get(domain_id);
            let bad_receipt_number = BlockTreeNodes::<T>::get(bad_receipt_hash)
                .ok_or::<Error<T>>(FraudProofError::BadReceiptNotFound.into())?
                .execution_receipt
                .domain_block_number;
            // The `head_receipt_number` must greater than or equal to any existing receipt, including
            // the bad receipt, otherwise the fraud proof should be rejected due to `BadReceiptNotFound`,
            // double check here to make it more robust.
            ensure!(
                head_receipt_number >= bad_receipt_number,
                Error::<T>::from(FraudProofError::BadReceiptNotFound),
            );

            // Prune the bad ER and slash the submitter, the descendants of the bad ER (i.e. all ERs in
            // `[bad_receipt_number + 1..head_receipt_number]` ) and the corresponding submitter will be
            // pruned/slashed lazily as the domain progressed.
            //
            // NOTE: Skip the following staking related operations when benchmarking the
            // `submit_fraud_proof` call, these operations will be benchmarked separately.
            #[cfg(not(feature = "runtime-benchmarks"))]
            {
                let block_tree_node = prune_receipt::<T>(domain_id, bad_receipt_number)
                    .map_err(Error::<T>::from)?
                    .ok_or::<Error<T>>(FraudProofError::BadReceiptNotFound.into())?;

                actual_weight = actual_weight.saturating_add(T::WeightInfo::handle_bad_receipt(
                    (block_tree_node.operator_ids.len() as u32).min(MAX_BUNDLE_PER_BLOCK),
                ));

                do_mark_operators_as_slashed::<T>(
                    block_tree_node.operator_ids.into_iter(),
                    SlashedReason::BadExecutionReceipt(bad_receipt_hash),
                )
                .map_err(Error::<T>::from)?;
            }

            // Update the head receipt number to `bad_receipt_number - 1`
            let new_head_receipt_number = bad_receipt_number.saturating_sub(One::one());
            HeadReceiptNumber::<T>::insert(domain_id, new_head_receipt_number);

            Self::deposit_event(Event::FraudProofProcessed {
                domain_id,
                new_head_receipt_number: Some(new_head_receipt_number),
            });

            Ok(Some(actual_weight).into())
        }

        #[pallet::call_index(2)]
        #[pallet::weight(T::WeightInfo::register_domain_runtime())]
        pub fn register_domain_runtime(
            origin: OriginFor<T>,
            runtime_name: String,
            runtime_type: RuntimeType,
            // TODO: we can use `RawGenesis` as argument directly to avoid decoding but the in tool like
            // `polkadot.js` it will required the user to provide each field of the struct type and not
            // support upload file which will brings bad UX.
            raw_genesis_storage: Vec<u8>,
        ) -> DispatchResult {
            ensure_root(origin)?;

            let block_number = frame_system::Pallet::<T>::current_block_number();
            let runtime_id = do_register_runtime::<T>(
                runtime_name,
                runtime_type.clone(),
                raw_genesis_storage,
                block_number,
            )
            .map_err(Error::<T>::from)?;

            Self::deposit_event(Event::DomainRuntimeCreated {
                runtime_id,
                runtime_type,
            });

            Ok(())
        }

        #[pallet::call_index(3)]
        #[pallet::weight(T::WeightInfo::upgrade_domain_runtime())]
        pub fn upgrade_domain_runtime(
            origin: OriginFor<T>,
            runtime_id: RuntimeId,
            raw_genesis_storage: Vec<u8>,
        ) -> DispatchResult {
            ensure_root(origin)?;

            let block_number = frame_system::Pallet::<T>::current_block_number();
            let scheduled_at =
                do_schedule_runtime_upgrade::<T>(runtime_id, raw_genesis_storage, block_number)
                    .map_err(Error::<T>::from)?;

            Self::deposit_event(Event::DomainRuntimeUpgradeScheduled {
                runtime_id,
                scheduled_at,
            });

            Ok(())
        }

        #[pallet::call_index(4)]
        #[pallet::weight(T::WeightInfo::register_operator())]
        pub fn register_operator(
            origin: OriginFor<T>,
            domain_id: DomainId,
            amount: BalanceOf<T>,
            config: OperatorConfig<BalanceOf<T>>,
            signing_key_proof_of_ownership: OperatorSignature,
        ) -> DispatchResult {
            let owner = ensure_signed(origin)?;

            let (operator_id, current_epoch_index) = do_register_operator::<T>(
                owner,
                domain_id,
                amount,
                config,
                Some(signing_key_proof_of_ownership),
            )
            .map_err(Error::<T>::from)?;

            Self::deposit_event(Event::OperatorRegistered {
                operator_id,
                domain_id,
            });

            // if the domain's current epoch is 0,
            // then do an epoch transition so that operator can start producing bundles
            if current_epoch_index.is_zero() {
                do_finalize_domain_current_epoch::<T>(domain_id).map_err(Error::<T>::from)?;
            }

            Ok(())
        }

        #[pallet::call_index(5)]
        #[pallet::weight(T::WeightInfo::nominate_operator())]
        pub fn nominate_operator(
            origin: OriginFor<T>,
            operator_id: OperatorId,
            amount: BalanceOf<T>,
        ) -> DispatchResult {
            let nominator_id = ensure_signed(origin)?;

            do_nominate_operator::<T>(operator_id, nominator_id.clone(), amount)
                .map_err(Error::<T>::from)?;

            Ok(())
        }

        #[pallet::call_index(6)]
        #[pallet::weight(T::WeightInfo::instantiate_domain())]
        pub fn instantiate_domain(
            origin: OriginFor<T>,
            domain_config: DomainConfig<T::AccountId, BalanceOf<T>>,
        ) -> DispatchResult {
            let who = ensure_signed(origin)?;
            ensure!(
                PermissionedActionAllowedBy::<T>::get()
                    .map(|allowed_by| allowed_by.is_allowed(&who))
                    .unwrap_or_default(),
                Error::<T>::PermissionedActionNotAllowed
            );

            let created_at = frame_system::Pallet::<T>::current_block_number();

            let domain_id = do_instantiate_domain::<T>(domain_config, who, created_at)
                .map_err(Error::<T>::from)?;

            Self::deposit_event(Event::DomainInstantiated { domain_id });

            Ok(())
        }

        #[pallet::call_index(8)]
        #[pallet::weight(T::WeightInfo::deregister_operator())]
        pub fn deregister_operator(
            origin: OriginFor<T>,
            operator_id: OperatorId,
        ) -> DispatchResult {
            let who = ensure_signed(origin)?;

            do_deregister_operator::<T>(who, operator_id).map_err(Error::<T>::from)?;

            Self::deposit_event(Event::OperatorDeregistered { operator_id });

            Ok(())
        }

        #[pallet::call_index(9)]
        #[pallet::weight(T::WeightInfo::withdraw_stake())]
        pub fn withdraw_stake(
            origin: OriginFor<T>,
            operator_id: OperatorId,
            shares: T::Share,
        ) -> DispatchResult {
            let who = ensure_signed(origin)?;

            do_withdraw_stake::<T>(operator_id, who.clone(), shares).map_err(Error::<T>::from)?;

            Self::deposit_event(Event::WithdrewStake {
                operator_id,
                nominator_id: who,
            });

            Ok(())
        }

        /// Unlocks the first withdrawal given the unlocking period is complete.
        /// Even if rest of the withdrawals are out of unlocking period, nominator
        /// should call this extrinsic to unlock each withdrawal
        #[pallet::call_index(10)]
        #[pallet::weight(T::WeightInfo::unlock_funds())]
        pub fn unlock_funds(origin: OriginFor<T>, operator_id: OperatorId) -> DispatchResult {
            let nominator_id = ensure_signed(origin)?;
            do_unlock_funds::<T>(operator_id, nominator_id.clone())
                .map_err(crate::pallet::Error::<T>::from)?;
            Ok(())
        }

        /// Unlocks the nominator under given operator given the unlocking period is complete.
        /// A nominator can initiate their unlock given operator is already deregistered.
        #[pallet::call_index(11)]
        #[pallet::weight(T::WeightInfo::unlock_nominator())]
        pub fn unlock_nominator(origin: OriginFor<T>, operator_id: OperatorId) -> DispatchResult {
            let nominator = ensure_signed(origin)?;

            do_unlock_nominator::<T>(operator_id, nominator.clone())
                .map_err(crate::pallet::Error::<T>::from)?;

            Self::deposit_event(Event::NominatorUnlocked {
                operator_id,
                nominator_id: nominator,
            });

            Ok(())
        }

        /// Extrinsic to update domain's operator allow list.
        /// Note:
        /// - If the previous allowed list is set to specific operators and new allow list is set
        ///   to `Anyone`, then domain will become permissioned to open for all operators.
        /// - If the previous allowed list is set to `Anyone` or specific operators and the new
        ///   allow list is set to specific operators, then all the registered not allowed operators
        ///   will continue to operate until they de-register themselves.
        #[pallet::call_index(12)]
        #[pallet::weight(T::WeightInfo::update_domain_operator_allow_list())]
        pub fn update_domain_operator_allow_list(
            origin: OriginFor<T>,
            domain_id: DomainId,
            operator_allow_list: OperatorAllowList<T::AccountId>,
        ) -> DispatchResult {
            let who = ensure_signed(origin)?;
            do_update_domain_allow_list::<T>(who, domain_id, operator_allow_list)
                .map_err(Error::<T>::from)?;
            Self::deposit_event(crate::pallet::Event::DomainOperatorAllowListUpdated { domain_id });
            Ok(())
        }

        /// Force staking epoch transition for a given domain
        #[pallet::call_index(13)]
        #[pallet::weight(Pallet::<T>::max_staking_epoch_transition())]
        pub fn force_staking_epoch_transition(
            origin: OriginFor<T>,
            domain_id: DomainId,
        ) -> DispatchResultWithPostInfo {
            ensure_root(origin)?;

            let epoch_transition_res =
                do_finalize_domain_current_epoch::<T>(domain_id).map_err(Error::<T>::from)?;

            Self::deposit_event(Event::ForceDomainEpochTransition {
                domain_id,
                completed_epoch_index: epoch_transition_res.completed_epoch_index,
            });

            // Ensure the returned weight not exceed the maximum weight in the `pallet::weight`
            let actual_weight = Self::actual_epoch_transition_weight(epoch_transition_res)
                .min(Self::max_staking_epoch_transition());

            Ok(Some(actual_weight).into())
        }

        /// Update permissioned action allowed by storage by Sudo.
        #[pallet::call_index(14)]
        #[pallet::weight(<T as frame_system::Config>::DbWeight::get().reads_writes(0, 1))]
        pub fn set_permissioned_action_allowed_by(
            origin: OriginFor<T>,
            permissioned_action_allowed_by: sp_domains::PermissionedActionAllowedBy<T::AccountId>,
        ) -> DispatchResult {
            ensure_root(origin)?;
            PermissionedActionAllowedBy::<T>::put(permissioned_action_allowed_by);
            Ok(())
        }

        /// Submit a domain sudo call.
        #[pallet::call_index(16)]
        #[pallet::weight(<T as frame_system::Config>::DbWeight::get().reads_writes(3, 1))]
        pub fn send_domain_sudo_call(
            origin: OriginFor<T>,
            domain_id: DomainId,
            call: Vec<u8>,
        ) -> DispatchResult {
            ensure_root(origin)?;
            ensure!(
                DomainSudoCalls::<T>::get(domain_id).maybe_call.is_none(),
                Error::<T>::DomainSudoCallExists
            );

            let domain_runtime = Self::domain_runtime_code(domain_id).ok_or(
                Error::<T>::DomainRegistry(DomainRegistryError::DomainNotFound),
            )?;
            ensure!(
                domain_runtime_call(
                    domain_runtime,
                    StatelessDomainRuntimeCall::IsValidDomainSudoCall(call.clone()),
                )
                .unwrap_or(false),
                Error::<T>::InvalidDomainSudoCall
            );

            DomainSudoCalls::<T>::set(
                domain_id,
                DomainSudoCall {
                    maybe_call: Some(call),
                },
            );
            Ok(())
        }

        /// Freezes a given domain.
        /// A frozen domain does not accept new bundles but accepts fraud proofs.
        #[pallet::call_index(17)]
        #[pallet::weight(<T as frame_system::Config>::DbWeight::get().reads_writes(0, 1))]
        pub fn freeze_domain(origin: OriginFor<T>, domain_id: DomainId) -> DispatchResult {
            ensure_root(origin)?;
            FrozenDomains::<T>::mutate(|frozen_domains| frozen_domains.insert(domain_id));
            Self::deposit_event(Event::DomainFrozen { domain_id });
            Ok(())
        }

        /// Unfreezes a frozen domain.
        #[pallet::call_index(18)]
        #[pallet::weight(<T as frame_system::Config>::DbWeight::get().reads_writes(0, 1))]
        pub fn unfreeze_domain(origin: OriginFor<T>, domain_id: DomainId) -> DispatchResult {
            ensure_root(origin)?;
            FrozenDomains::<T>::mutate(|frozen_domains| frozen_domains.remove(&domain_id));
            Self::deposit_event(Event::DomainUnfrozen { domain_id });
            Ok(())
        }

        /// Prunes a given execution receipt for given frozen domain.
        /// This call assumes the execution receipt to be bad and implicitly trusts Sudo
        /// to do necessary validation of the ER before dispatching this call.
        #[pallet::call_index(19)]
        #[pallet::weight(Pallet::<T>::max_prune_domain_execution_receipt())]
        pub fn prune_domain_execution_receipt(
            origin: OriginFor<T>,
            domain_id: DomainId,
            bad_receipt_hash: ReceiptHashFor<T>,
        ) -> DispatchResultWithPostInfo {
            ensure_root(origin)?;
            ensure!(
                FrozenDomains::<T>::get().contains(&domain_id),
                Error::<T>::DomainNotFrozen
            );

            let head_receipt_number = HeadReceiptNumber::<T>::get(domain_id);
            let bad_receipt_number = BlockTreeNodes::<T>::get(bad_receipt_hash)
                .ok_or::<Error<T>>(FraudProofError::BadReceiptNotFound.into())?
                .execution_receipt
                .domain_block_number;
            // The `head_receipt_number` must greater than or equal to any existing receipt, including
            // the bad receipt.
            ensure!(
                head_receipt_number >= bad_receipt_number,
                Error::<T>::from(FraudProofError::BadReceiptNotFound),
            );

            let mut actual_weight = T::DbWeight::get().reads(3);

            // prune the bad ER
            let block_tree_node = prune_receipt::<T>(domain_id, bad_receipt_number)
                .map_err(Error::<T>::from)?
                .ok_or::<Error<T>>(FraudProofError::BadReceiptNotFound.into())?;

            actual_weight = actual_weight.saturating_add(T::WeightInfo::handle_bad_receipt(
                (block_tree_node.operator_ids.len() as u32).min(MAX_BUNDLE_PER_BLOCK),
            ));

            do_mark_operators_as_slashed::<T>(
                block_tree_node.operator_ids.into_iter(),
                SlashedReason::BadExecutionReceipt(bad_receipt_hash),
            )
            .map_err(Error::<T>::from)?;

            // Update the head receipt number to `bad_receipt_number - 1`
            let new_head_receipt_number = bad_receipt_number.saturating_sub(One::one());
            HeadReceiptNumber::<T>::insert(domain_id, new_head_receipt_number);
            actual_weight = actual_weight.saturating_add(T::DbWeight::get().reads_writes(0, 1));

            Self::deposit_event(Event::PrunedExecutionReceipt {
                domain_id,
                new_head_receipt_number: Some(new_head_receipt_number),
            });

            Ok(Some(actual_weight).into())
        }

<<<<<<< HEAD
        #[pallet::call_index(20)]
        #[pallet::weight(Pallet::<T>::max_submit_receipt_weight())]
        pub fn submit_receipt(
            origin: OriginFor<T>,
            singleton_receipt: SingletonReceiptOf<T>,
        ) -> DispatchResultWithPostInfo {
            ensure_none(origin)?;

            let domain_id = singleton_receipt.domain_id();
            let operator_id = singleton_receipt.operator_id();
            let receipt = singleton_receipt.into_receipt();

            #[cfg(not(feature = "runtime-benchmarks"))]
            let mut actual_weight = T::WeightInfo::submit_receipt();
            #[cfg(feature = "runtime-benchmarks")]
            let actual_weight = T::WeightInfo::submit_receipt();

            match execution_receipt_type::<T>(domain_id, &receipt) {
                ReceiptType::Rejected(rejected_receipt_type) => {
                    return Err(Error::<T>::BlockTree(rejected_receipt_type.into()).into());
                }
                // Add the exeuctione receipt to the block tree
                ReceiptType::Accepted(accepted_receipt_type) => {
                    // Before adding the new head receipt to the block tree, try to prune any previous
                    // bad ER at the same domain block and slash the submitter.
                    //
                    // NOTE: Skip the following staking related operations when benchmarking the
                    // `submit_receipt` call, these operations will be benchmarked separately.
                    #[cfg(not(feature = "runtime-benchmarks"))]
                    if accepted_receipt_type == AcceptedReceiptType::NewHead {
                        if let Some(block_tree_node) =
                            prune_receipt::<T>(domain_id, receipt.domain_block_number)
                                .map_err(Error::<T>::from)?
                        {
                            actual_weight =
                                actual_weight.saturating_add(T::WeightInfo::handle_bad_receipt(
                                    block_tree_node.operator_ids.len() as u32,
                                ));

                            let bad_receipt_hash = block_tree_node
                                .execution_receipt
                                .hash::<DomainHashingFor<T>>();
                            do_mark_operators_as_slashed::<T>(
                                block_tree_node.operator_ids.into_iter(),
                                SlashedReason::BadExecutionReceipt(bad_receipt_hash),
                            )
                            .map_err(Error::<T>::from)?;
                        }
                    }

                    #[cfg_attr(feature = "runtime-benchmarks", allow(unused_variables))]
                    let maybe_confirmed_domain_block_info = process_execution_receipt::<T>(
                        domain_id,
                        operator_id,
                        receipt,
                        accepted_receipt_type,
                    )
                    .map_err(Error::<T>::from)?;

                    // Singleton receipt are used to fill up the receipt gap and there should be no
                    // new domain block being confirmed before the gap is fill up
                    ensure!(
                        maybe_confirmed_domain_block_info.is_none(),
                        Error::<T>::BlockTree(BlockTreeError::UnexpectedConfirmedDomainBlock),
                    );
                }
            }

            // slash operator who are in pending slash
            #[cfg(not(feature = "runtime-benchmarks"))]
            {
                let slashed_nominator_count =
                    do_slash_operator::<T>(domain_id, MAX_NOMINATORS_TO_SLASH)
                        .map_err(Error::<T>::from)?;
                actual_weight = actual_weight
                    .saturating_add(T::WeightInfo::slash_operator(slashed_nominator_count));
            }

            // Ensure the returned weight not exceed the maximum weight in the `pallet::weight`
            Ok(Some(actual_weight.min(Self::max_submit_receipt_weight())).into())
=======
        /// Transfer funds from treasury to given account
        #[pallet::call_index(20)]
        #[pallet::weight(T::WeightInfo::transfer_treasury_funds())]
        pub fn transfer_treasury_funds(
            origin: OriginFor<T>,
            account_id: T::AccountId,
            balance: BalanceOf<T>,
        ) -> DispatchResult {
            ensure_root(origin)?;
            T::Currency::transfer(
                &T::TreasuryAccount::get(),
                &account_id,
                balance,
                Preservation::Preserve,
            )?;
            Ok(())
>>>>>>> 5d3be708
        }
    }

    #[pallet::genesis_config]
    pub struct GenesisConfig<T: Config> {
        pub permissioned_action_allowed_by:
            Option<sp_domains::PermissionedActionAllowedBy<T::AccountId>>,
        pub genesis_domains: Vec<GenesisDomain<T::AccountId, BalanceOf<T>>>,
    }

    impl<T: Config> Default for GenesisConfig<T> {
        fn default() -> Self {
            GenesisConfig {
                permissioned_action_allowed_by: None,
                genesis_domains: vec![],
            }
        }
    }

    #[pallet::genesis_build]
    impl<T: Config> BuildGenesisConfig for GenesisConfig<T> {
        fn build(&self) {
            if let Some(permissioned_action_allowed_by) =
                self.permissioned_action_allowed_by.as_ref().cloned()
            {
                PermissionedActionAllowedBy::<T>::put(permissioned_action_allowed_by)
            }

            self.genesis_domains
                .clone()
                .into_iter()
                .for_each(|genesis_domain| {
                    // Register the genesis domain runtime
                    let runtime_id = register_runtime_at_genesis::<T>(
                        genesis_domain.runtime_name,
                        genesis_domain.runtime_type,
                        genesis_domain.runtime_version,
                        genesis_domain.raw_genesis_storage,
                        Zero::zero(),
                    )
                    .expect("Genesis runtime registration must always succeed");

                    // Instantiate the genesis domain
                    let domain_config = DomainConfig {
                        domain_name: genesis_domain.domain_name,
                        runtime_id,
                        max_block_size: genesis_domain.max_block_size,
                        max_block_weight: genesis_domain.max_block_weight,
                        bundle_slot_probability: genesis_domain.bundle_slot_probability,
                        target_bundles_per_block: genesis_domain.target_bundles_per_block,
                        operator_allow_list: genesis_domain.operator_allow_list,
                        initial_balances: genesis_domain.initial_balances,
                    };
                    let domain_owner = genesis_domain.owner_account_id;
                    let domain_id = do_instantiate_domain::<T>(
                        domain_config,
                        domain_owner.clone(),
                        Zero::zero(),
                    )
                    .expect("Genesis domain instantiation must always succeed");

                    // Register domain_owner as the genesis operator.
                    let operator_config = OperatorConfig {
                        signing_key: genesis_domain.signing_key.clone(),
                        minimum_nominator_stake: genesis_domain.minimum_nominator_stake,
                        nomination_tax: genesis_domain.nomination_tax,
                    };
                    let operator_stake = T::MinOperatorStake::get();
                    do_register_operator::<T>(
                        domain_owner,
                        domain_id,
                        operator_stake,
                        operator_config,
                        // safe to not check the signing key ownership during genesis
                        None,
                    )
                    .expect("Genesis operator registration must succeed");

                    do_finalize_domain_current_epoch::<T>(domain_id)
                        .expect("Genesis epoch must succeed");
                });
        }
    }

    #[pallet::hooks]
    // TODO: proper benchmark
    impl<T: Config> Hooks<BlockNumberFor<T>> for Pallet<T> {
        fn on_initialize(block_number: BlockNumberFor<T>) -> Weight {
            let parent_number = block_number - One::one();
            let parent_hash = frame_system::Pallet::<T>::block_hash(parent_number);

            // Record any previous domain runtime upgrade in `DomainRuntimeUpgradeRecords` and then do the
            // domain runtime upgrade scheduled in the current block
            for runtime_id in DomainRuntimeUpgrades::<T>::take() {
                let reference_count = RuntimeRegistry::<T>::get(runtime_id)
                    .expect("Runtime object must be present since domain is insantiated; qed")
                    .instance_count;
                if !reference_count.is_zero() {
                    DomainRuntimeUpgradeRecords::<T>::mutate(runtime_id, |upgrade_record| {
                        upgrade_record.insert(
                            parent_number,
                            DomainRuntimeUpgradeEntry {
                                at_hash: parent_hash,
                                reference_count,
                            },
                        )
                    });
                }
            }
            do_upgrade_runtimes::<T>(block_number);

            // Store the hash of the parent consensus block for domain that have bundles submitted
            // in that consensus block
            for (domain_id, _) in SuccessfulBundles::<T>::drain() {
                ConsensusBlockHash::<T>::insert(domain_id, parent_number, parent_hash);
                T::DomainBundleSubmitted::domain_bundle_submitted(domain_id);
                DomainSudoCalls::<T>::mutate(domain_id, |sudo_call| {
                    sudo_call.clear();
                });
            }

            for (operator_id, slot_set) in OperatorBundleSlot::<T>::drain() {
                // NOTE: `OperatorBundleSlot` use `BTreeSet` so `last` will return the maximum value in the set
                if let Some(highest_slot) = slot_set.last() {
                    OperatorHighestSlot::<T>::insert(operator_id, highest_slot);
                }
            }

            Weight::zero()
        }

        fn on_finalize(_: BlockNumberFor<T>) {
            let _ = LastEpochStakingDistribution::<T>::clear(u32::MAX, None);
            let _ = NewAddedHeadReceipt::<T>::clear(u32::MAX, None);
        }
    }

    #[pallet::validate_unsigned]
    impl<T: Config> ValidateUnsigned for Pallet<T> {
        type Call = Call<T>;
        fn pre_dispatch(call: &Self::Call) -> Result<(), TransactionValidityError> {
            match call {
                Call::submit_bundle { opaque_bundle } => {
                    Self::validate_submit_bundle(opaque_bundle, true)
                        .map_err(|_| InvalidTransaction::Call.into())
                }
                Call::submit_fraud_proof { fraud_proof } => Self::validate_fraud_proof(fraud_proof)
                    .map(|_| ())
                    .map_err(|_| InvalidTransaction::Call.into()),
                Call::submit_receipt { singleton_receipt } => {
                    Self::validate_singleton_receipt(singleton_receipt, true)
                        .map_err(|_| InvalidTransaction::Call.into())
                }
                _ => Err(InvalidTransaction::Call.into()),
            }
        }

        fn validate_unsigned(_source: TransactionSource, call: &Self::Call) -> TransactionValidity {
            match call {
                Call::submit_bundle { opaque_bundle } => {
                    let domain_id = opaque_bundle.domain_id();
                    let operator_id = opaque_bundle.operator_id();
                    let slot_number = opaque_bundle.slot_number();

                    if let Err(e) = Self::validate_submit_bundle(opaque_bundle, false) {
                        Self::log_bundle_error(&e, domain_id, operator_id);
                        if BundleError::UnableToPayBundleStorageFee == e {
                            return InvalidTransactionCode::BundleStorageFeePayment.into();
                        } else if let BundleError::Receipt(_) = e {
                            return InvalidTransactionCode::ExecutionReceipt.into();
                        } else {
                            return InvalidTransactionCode::Bundle.into();
                        }
                    }

                    ValidTransaction::with_tag_prefix("SubspaceSubmitBundle")
                        // Bundle have a bit higher priority than normal extrinsic but must less than
                        // fraud proof
                        .priority(1)
                        .longevity(T::ConfirmationDepthK::get().try_into().unwrap_or_else(|_| {
                            panic!("Block number always fits in TransactionLongevity; qed")
                        }))
                        .and_provides((operator_id, slot_number))
                        .propagate(true)
                        .build()
                }
                Call::submit_fraud_proof { fraud_proof } => {
                    let (tag, priority) = match Self::validate_fraud_proof(fraud_proof) {
                        Err(e) => {
                            log::warn!(
                                target: "runtime::domains",
                                "Bad fraud proof {fraud_proof:?}, error: {e:?}",
                            );
                            return InvalidTransactionCode::FraudProof.into();
                        }
                        Ok(tp) => tp,
                    };

                    ValidTransaction::with_tag_prefix("SubspaceSubmitFraudProof")
                        .priority(priority)
                        .and_provides(tag)
                        .longevity(TransactionLongevity::MAX)
                        // We need this extrinsic to be propagated to the farmer nodes.
                        .propagate(true)
                        .build()
                }
                Call::submit_receipt { singleton_receipt } => {
                    let domain_id = singleton_receipt.domain_id();
                    let operator_id = singleton_receipt.operator_id();
                    let slot_number = singleton_receipt.slot_number();

                    if let Err(e) = Self::validate_singleton_receipt(singleton_receipt, false) {
                        Self::log_bundle_error(&e, domain_id, operator_id);
                        if BundleError::UnableToPayBundleStorageFee == e {
                            return InvalidTransactionCode::BundleStorageFeePayment.into();
                        } else if let BundleError::Receipt(_) = e {
                            return InvalidTransactionCode::ExecutionReceipt.into();
                        } else {
                            return InvalidTransactionCode::Bundle.into();
                        }
                    }

                    ValidTransaction::with_tag_prefix("SubspaceSubmitReceipt")
                        // Receipt have a bit higher priority than normal extrinsic but must less than
                        // fraud proof
                        .priority(1)
                        .longevity(T::ConfirmationDepthK::get().try_into().unwrap_or_else(|_| {
                            panic!("Block number always fits in TransactionLongevity; qed")
                        }))
                        .and_provides((operator_id, slot_number))
                        .propagate(true)
                        .build()
                }

                _ => InvalidTransaction::Call.into(),
            }
        }
    }
}

impl<T: Config> Pallet<T> {
    fn log_bundle_error(err: &BundleError, domain_id: DomainId, operator_id: OperatorId) {
        match err {
            // These errors are common due to networking delay or chain re-org,
            // using a lower log level to avoid the noise.
            BundleError::Receipt(BlockTreeError::InFutureReceipt)
            | BundleError::Receipt(BlockTreeError::StaleReceipt)
            | BundleError::Receipt(BlockTreeError::NewBranchReceipt)
            | BundleError::Receipt(BlockTreeError::UnavailableConsensusBlockHash)
            | BundleError::Receipt(BlockTreeError::BuiltOnUnknownConsensusBlock)
            | BundleError::SlotInThePast
            | BundleError::SlotInTheFuture
            | BundleError::InvalidProofOfTime
            | BundleError::SlotSmallerThanPreviousBlockBundle => {
                log::debug!(
                    target: "runtime::domains",
                    "Bad bundle/receipt, domain {domain_id:?}, operator {operator_id:?}, error: {err:?}",
                );
            }
            _ => {
                log::warn!(
                    target: "runtime::domains",
                    "Bad bundle/receipt, domain {domain_id:?}, operator {operator_id:?}, error: {err:?}",
                );
            }
        }
    }

    pub fn successful_bundles(domain_id: DomainId) -> Vec<H256> {
        SuccessfulBundles::<T>::get(domain_id)
    }

    pub fn domain_runtime_code(domain_id: DomainId) -> Option<Vec<u8>> {
        RuntimeRegistry::<T>::get(Self::runtime_id(domain_id)?)
            .and_then(|mut runtime_object| runtime_object.raw_genesis.take_runtime_code())
    }

    pub fn domain_best_number(domain_id: DomainId) -> Option<DomainBlockNumberFor<T>> {
        Some(HeadDomainNumber::<T>::get(domain_id))
    }

    pub fn runtime_id(domain_id: DomainId) -> Option<RuntimeId> {
        DomainRegistry::<T>::get(domain_id)
            .map(|domain_object| domain_object.domain_config.runtime_id)
    }

    pub fn domain_instance_data(
        domain_id: DomainId,
    ) -> Option<(DomainInstanceData, BlockNumberFor<T>)> {
        let domain_obj = DomainRegistry::<T>::get(domain_id)?;
        let runtime_object = RuntimeRegistry::<T>::get(domain_obj.domain_config.runtime_id)?;
        let runtime_type = runtime_object.runtime_type.clone();
        let total_issuance = domain_obj.domain_config.total_issuance()?;
        let raw_genesis = into_complete_raw_genesis::<T>(
            runtime_object,
            domain_id,
            domain_obj.domain_runtime_info,
            total_issuance,
            domain_obj.domain_config.initial_balances,
        )
        .ok()?;
        Some((
            DomainInstanceData {
                runtime_type,
                raw_genesis,
            },
            domain_obj.created_at,
        ))
    }

    pub fn genesis_state_root(domain_id: DomainId) -> Option<H256> {
        BlockTree::<T>::get(domain_id, DomainBlockNumberFor::<T>::zero())
            .and_then(BlockTreeNodes::<T>::get)
            .map(|block| block.execution_receipt.final_state_root.into())
    }

    /// Returns the tx range for the domain.
    pub fn domain_tx_range(domain_id: DomainId) -> U256 {
        DomainTxRangeState::<T>::try_get(domain_id)
            .map(|state| state.tx_range)
            .ok()
            .unwrap_or_else(Self::initial_tx_range)
    }

    pub fn bundle_producer_election_params(
        domain_id: DomainId,
    ) -> Option<BundleProducerElectionParams<BalanceOf<T>>> {
        match (
            DomainRegistry::<T>::get(domain_id),
            DomainStakingSummary::<T>::get(domain_id),
        ) {
            (Some(domain_object), Some(stake_summary)) => Some(BundleProducerElectionParams {
                total_domain_stake: stake_summary.current_total_stake,
                bundle_slot_probability: domain_object.domain_config.bundle_slot_probability,
            }),
            _ => None,
        }
    }

    pub fn operator(operator_id: OperatorId) -> Option<(OperatorPublicKey, BalanceOf<T>)> {
        Operators::<T>::get(operator_id)
            .map(|operator| (operator.signing_key, operator.current_total_stake))
    }

    fn check_extrinsics_root(opaque_bundle: &OpaqueBundleOf<T>) -> Result<(), BundleError> {
        let expected_extrinsics_root = <T::DomainHeader as Header>::Hashing::ordered_trie_root(
            opaque_bundle
                .extrinsics
                .iter()
                .map(|xt| xt.encode())
                .collect(),
            sp_core::storage::StateVersion::V1,
        );
        ensure!(
            expected_extrinsics_root == opaque_bundle.extrinsics_root(),
            BundleError::InvalidExtrinsicRoot
        );
        Ok(())
    }

    fn check_slot_and_proof_of_time(
        slot_number: u64,
        proof_of_time: PotOutput,
        pre_dispatch: bool,
    ) -> Result<(), BundleError> {
        // NOTE: the `current_block_number` from `frame_system` is initialized during `validate_unsigned` thus
        // it is the same value in both `validate_unsigned` and `pre_dispatch`
        let current_block_number = frame_system::Pallet::<T>::current_block_number();

        // Check if the slot is in future
        //
        // NOTE: during `validate_unsigned` this is implicitly checked within `is_proof_of_time_valid` since we
        // are using quick verification which will return `false` if the `proof-of-time` is not seem by the node
        // before.
        if pre_dispatch {
            if let Some(future_slot) = T::BlockSlot::future_slot(current_block_number) {
                ensure!(slot_number <= *future_slot, BundleError::SlotInTheFuture)
            }
        }

        // Check if the bundle is built too long time ago and beyond `T::BundleLongevity` number of consensus blocks.
        let produced_after_block_number =
            match T::BlockSlot::slot_produced_after(slot_number.into()) {
                Some(n) => n,
                None => {
                    // There is no slot for the genesis block, if the current block is less than `BundleLongevity`
                    // than we assume the slot is produced after the genesis block.
                    if current_block_number > T::BundleLongevity::get().into() {
                        return Err(BundleError::SlotInThePast);
                    } else {
                        Zero::zero()
                    }
                }
            };
        let produced_after_block_hash = if produced_after_block_number == current_block_number {
            // The hash of the current block is only available in the next block thus use the parent hash here
            frame_system::Pallet::<T>::parent_hash()
        } else {
            frame_system::Pallet::<T>::block_hash(produced_after_block_number)
        };
        if let Some(last_eligible_block) =
            current_block_number.checked_sub(&T::BundleLongevity::get().into())
        {
            ensure!(
                produced_after_block_number >= last_eligible_block,
                BundleError::SlotInThePast
            );
        }

        if !is_proof_of_time_valid(
            BlockHash::try_from(produced_after_block_hash.as_ref())
                .expect("Must be able to convert to block hash type"),
            SlotNumber::from(slot_number),
            WrappedPotOutput::from(proof_of_time),
            // Quick verification when entering transaction pool, but not when constructing the block
            !pre_dispatch,
        ) {
            return Err(BundleError::InvalidProofOfTime);
        }

        Ok(())
    }

    fn validate_bundle(
        opaque_bundle: &OpaqueBundleOf<T>,
        domain_config: &DomainConfig<T::AccountId, BalanceOf<T>>,
    ) -> Result<(), BundleError> {
        let domain_bundle_limit = domain_config
            .calculate_bundle_limit::<T>()
            .map_err(|_| BundleError::UnableToCalculateBundleLimit)?;

        ensure!(
            opaque_bundle.body_size() <= domain_bundle_limit.max_bundle_size,
            BundleError::BundleTooLarge
        );

        ensure!(
            opaque_bundle
                .estimated_weight()
                .all_lte(domain_bundle_limit.max_bundle_weight),
            BundleError::BundleTooHeavy
        );

        Self::check_extrinsics_root(opaque_bundle)?;

        Ok(())
    }

    fn validate_eligibility(
        to_sign: &[u8],
        signature: &OperatorSignature,
        proof_of_election: &ProofOfElection<T::Hash>,
        domain_config: &DomainConfig<T::AccountId, BalanceOf<T>>,
        pre_dispatch: bool,
    ) -> Result<(), BundleError> {
        let domain_id = proof_of_election.domain_id;
        let operator_id = proof_of_election.operator_id;
        let slot_number = proof_of_election.slot_number;

        ensure!(
            !FrozenDomains::<T>::get().contains(&domain_id),
            BundleError::DomainFrozen
        );

        let operator = Operators::<T>::get(operator_id).ok_or(BundleError::InvalidOperatorId)?;

        let operator_status = operator.status::<T>(operator_id);
        ensure!(
            *operator_status != OperatorStatus::Slashed
                && *operator_status != OperatorStatus::PendingSlash,
            BundleError::BadOperator
        );

        if !operator.signing_key.verify(&to_sign, signature) {
            return Err(BundleError::BadBundleSignature);
        }

        // Ensure this is no equivocated bundle that reuse `ProofOfElection` from the previous block
        ensure!(
            slot_number
                > Self::operator_highest_slot_from_previous_block(operator_id, pre_dispatch),
            BundleError::SlotSmallerThanPreviousBlockBundle,
        );

        // Ensure there is no equivocated/duplicated bundle in the same block
        ensure!(
            !OperatorBundleSlot::<T>::get(operator_id).contains(&slot_number),
            BundleError::EquivocatedBundle,
        );

        let (operator_stake, total_domain_stake) =
            Self::fetch_operator_stake_info(domain_id, &operator_id)?;

        Self::check_slot_and_proof_of_time(
            slot_number,
            proof_of_election.proof_of_time,
            pre_dispatch,
        )?;

        sp_domains::bundle_producer_election::check_proof_of_election(
            &operator.signing_key,
            domain_config.bundle_slot_probability,
            proof_of_election,
            operator_stake.saturated_into(),
            total_domain_stake.saturated_into(),
        )?;

        Ok(())
    }

    fn validate_submit_bundle(
        opaque_bundle: &OpaqueBundleOf<T>,
        pre_dispatch: bool,
    ) -> Result<(), BundleError> {
        let domain_id = opaque_bundle.domain_id();
        let operator_id = opaque_bundle.operator_id();
        let sealed_header = &opaque_bundle.sealed_header;

        // Ensure the receipt gap is <= 1 so that the bundle will only be acceptted if its receipt is
        // derived from the latest domain block, and the stale bundle (that verified against an old
        // domain block) produced by a lagging honest operator will be rejected.
        ensure!(
            Self::receipt_gap(domain_id) <= One::one(),
            BundleError::UnexpectedReceiptGap,
        );

        let domain_config = DomainRegistry::<T>::get(domain_id)
            .ok_or(BundleError::InvalidDomainId)?
            .domain_config;

        Self::validate_bundle(opaque_bundle, &domain_config)?;

        Self::validate_eligibility(
            sealed_header.pre_hash().as_ref(),
            &sealed_header.signature,
            &sealed_header.header.proof_of_election,
            &domain_config,
            pre_dispatch,
        )?;

        verify_execution_receipt::<T>(domain_id, &sealed_header.header.receipt)
            .map_err(BundleError::Receipt)?;

        charge_bundle_storage_fee::<T>(operator_id, opaque_bundle.size())
            .map_err(|_| BundleError::UnableToPayBundleStorageFee)?;

        Ok(())
    }

    fn validate_singleton_receipt(
        sealed_singleton_receipt: &SingletonReceiptOf<T>,
        pre_dispatch: bool,
    ) -> Result<(), BundleError> {
        let domain_id = sealed_singleton_receipt.domain_id();
        let operator_id = sealed_singleton_receipt.operator_id();

        // Singleton receipt is only allowed when there is a receipt gap
        ensure!(
            Self::receipt_gap(domain_id) > One::one(),
            BundleError::ExpectingReceiptGap,
        );

        let domain_config = DomainRegistry::<T>::get(domain_id)
            .ok_or(BundleError::InvalidDomainId)?
            .domain_config;
        Self::validate_eligibility(
            sealed_singleton_receipt.pre_hash().as_ref(),
            &sealed_singleton_receipt.signature,
            &sealed_singleton_receipt.singleton_receipt.proof_of_election,
            &domain_config,
            pre_dispatch,
        )?;

        verify_execution_receipt::<T>(
            domain_id,
            &sealed_singleton_receipt.singleton_receipt.receipt,
        )
        .map_err(BundleError::Receipt)?;

        charge_bundle_storage_fee::<T>(operator_id, sealed_singleton_receipt.size())
            .map_err(|_| BundleError::UnableToPayBundleStorageFee)?;

        Ok(())
    }

    fn validate_fraud_proof(
        fraud_proof: &FraudProofFor<T>,
    ) -> Result<(DomainId, TransactionPriority), FraudProofError> {
        let domain_id = fraud_proof.domain_id();
        let bad_receipt_hash = fraud_proof.targeted_bad_receipt_hash();
        let bad_receipt = BlockTreeNodes::<T>::get(bad_receipt_hash)
            .ok_or(FraudProofError::BadReceiptNotFound)?
            .execution_receipt;
        let bad_receipt_domain_block_number = bad_receipt.domain_block_number;

        ensure!(
            !bad_receipt_domain_block_number.is_zero(),
            FraudProofError::ChallengingGenesisReceipt
        );

        ensure!(
            !Self::is_bad_er_pending_to_prune(domain_id, bad_receipt_domain_block_number),
            FraudProofError::BadReceiptAlreadyReported,
        );

        ensure!(
            !fraud_proof.is_unexpected_domain_runtime_code_proof(),
            FraudProofError::UnexpectedDomainRuntimeCodeProof,
        );

        ensure!(
            !fraud_proof.is_unexpected_mmr_proof(),
            FraudProofError::UnexpectedMmrProof,
        );

        let maybe_state_root = match &fraud_proof.maybe_mmr_proof {
            Some(mmr_proof) => Some(Self::verify_mmr_proof_and_extract_state_root(
                mmr_proof.clone(),
                bad_receipt.consensus_block_number,
            )?),
            None => None,
        };

        match &fraud_proof.proof {
            FraudProofVariant::InvalidBlockFees(InvalidBlockFeesProof { storage_proof }) => {
                let domain_runtime_code = Self::get_domain_runtime_code_for_receipt(
                    domain_id,
                    &bad_receipt,
                    fraud_proof.maybe_domain_runtime_code_proof.clone(),
                )?;

                verify_invalid_block_fees_fraud_proof::<
                    T::Block,
                    DomainBlockNumberFor<T>,
                    T::DomainHash,
                    BalanceOf<T>,
                    DomainHashingFor<T>,
                >(bad_receipt, storage_proof, domain_runtime_code)
                .map_err(|err| {
                    log::error!(
                        target: "runtime::domains",
                        "Block fees proof verification failed: {err:?}"
                    );
                    FraudProofError::InvalidBlockFeesFraudProof
                })?;
            }
            FraudProofVariant::InvalidTransfers(InvalidTransfersProof { storage_proof }) => {
                let domain_runtime_code = Self::get_domain_runtime_code_for_receipt(
                    domain_id,
                    &bad_receipt,
                    fraud_proof.maybe_domain_runtime_code_proof.clone(),
                )?;

                verify_invalid_transfers_fraud_proof::<
                    T::Block,
                    DomainBlockNumberFor<T>,
                    T::DomainHash,
                    BalanceOf<T>,
                    DomainHashingFor<T>,
                >(bad_receipt, storage_proof, domain_runtime_code)
                .map_err(|err| {
                    log::error!(
                        target: "runtime::domains",
                        "Domain transfers proof verification failed: {err:?}"
                    );
                    FraudProofError::InvalidTransfersFraudProof
                })?;
            }
            FraudProofVariant::InvalidDomainBlockHash(InvalidDomainBlockHashProof {
                digest_storage_proof,
            }) => {
                let parent_receipt =
                    BlockTreeNodes::<T>::get(bad_receipt.parent_domain_block_receipt_hash)
                        .ok_or(FraudProofError::ParentReceiptNotFound)?
                        .execution_receipt;
                verify_invalid_domain_block_hash_fraud_proof::<
                    T::Block,
                    BalanceOf<T>,
                    T::DomainHeader,
                >(
                    bad_receipt,
                    digest_storage_proof.clone(),
                    parent_receipt.domain_block_hash,
                )
                .map_err(|err| {
                    log::error!(
                        target: "runtime::domains",
                        "Invalid Domain block hash proof verification failed: {err:?}"
                    );
                    FraudProofError::InvalidDomainBlockHashFraudProof
                })?;
            }
            FraudProofVariant::InvalidExtrinsicsRoot(proof) => {
                let domain_runtime_code = Self::get_domain_runtime_code_for_receipt(
                    domain_id,
                    &bad_receipt,
                    fraud_proof.maybe_domain_runtime_code_proof.clone(),
                )?;
                let runtime_id =
                    Self::runtime_id(domain_id).ok_or(FraudProofError::RuntimeNotFound)?;
                let state_root = maybe_state_root.ok_or(FraudProofError::MissingMmrProof)?;

                verify_invalid_domain_extrinsics_root_fraud_proof::<
                    T::Block,
                    BalanceOf<T>,
                    T::DomainHeader,
                    T::Hashing,
                    T::FraudProofStorageKeyProvider,
                >(
                    bad_receipt,
                    proof,
                    domain_id,
                    runtime_id,
                    state_root,
                    domain_runtime_code,
                )
                .map_err(|err| {
                    log::error!(
                        target: "runtime::domains",
                        "Invalid Domain extrinsic root proof verification failed: {err:?}"
                    );
                    FraudProofError::InvalidExtrinsicRootFraudProof
                })?;
            }
            FraudProofVariant::InvalidStateTransition(proof) => {
                let domain_runtime_code = Self::get_domain_runtime_code_for_receipt(
                    domain_id,
                    &bad_receipt,
                    fraud_proof.maybe_domain_runtime_code_proof.clone(),
                )?;
                let bad_receipt_parent =
                    BlockTreeNodes::<T>::get(bad_receipt.parent_domain_block_receipt_hash)
                        .ok_or(FraudProofError::ParentReceiptNotFound)?
                        .execution_receipt;

                verify_invalid_state_transition_fraud_proof::<
                    T::Block,
                    T::DomainHeader,
                    BalanceOf<T>,
                >(bad_receipt, bad_receipt_parent, proof, domain_runtime_code)
                .map_err(|err| {
                    log::error!(
                        target: "runtime::domains",
                        "Invalid State transition proof verification failed: {err:?}"
                    );
                    FraudProofError::InvalidStateTransitionFraudProof
                })?;
            }
            FraudProofVariant::InvalidBundles(proof) => {
                let state_root = maybe_state_root.ok_or(FraudProofError::MissingMmrProof)?;
                let domain_runtime_code = Self::get_domain_runtime_code_for_receipt(
                    domain_id,
                    &bad_receipt,
                    fraud_proof.maybe_domain_runtime_code_proof.clone(),
                )?;

                let bad_receipt_parent =
                    BlockTreeNodes::<T>::get(bad_receipt.parent_domain_block_receipt_hash)
                        .ok_or(FraudProofError::ParentReceiptNotFound)?
                        .execution_receipt;

                verify_invalid_bundles_fraud_proof::<
                    T::Block,
                    T::DomainHeader,
                    T::MmrHash,
                    BalanceOf<T>,
                    T::FraudProofStorageKeyProvider,
                    T::MmrProofVerifier,
                >(
                    bad_receipt,
                    bad_receipt_parent,
                    proof,
                    domain_id,
                    state_root,
                    domain_runtime_code,
                )
                .map_err(|err| {
                    log::error!(
                        target: "runtime::domains",
                        "Invalid Bundle proof verification failed: {err:?}"
                    );
                    FraudProofError::InvalidBundleFraudProof
                })?;
            }
            FraudProofVariant::ValidBundle(proof) => {
                let state_root = maybe_state_root.ok_or(FraudProofError::MissingMmrProof)?;
                let domain_runtime_code = Self::get_domain_runtime_code_for_receipt(
                    domain_id,
                    &bad_receipt,
                    fraud_proof.maybe_domain_runtime_code_proof.clone(),
                )?;

                verify_valid_bundle_fraud_proof::<
                    T::Block,
                    T::DomainHeader,
                    BalanceOf<T>,
                    T::FraudProofStorageKeyProvider,
                >(
                    bad_receipt,
                    proof,
                    domain_id,
                    state_root,
                    domain_runtime_code,
                )
                .map_err(|err| {
                    log::error!(
                        target: "runtime::domains",
                        "Valid bundle proof verification failed: {err:?}"
                    );
                    FraudProofError::BadValidBundleFraudProof
                })?
            }
            #[cfg(any(feature = "std", feature = "runtime-benchmarks"))]
            FraudProofVariant::Dummy => {}
        }

        // The priority of fraud proof is determined by how many blocks left before the bad ER
        // is confirmed, the less the more emergency it is, thus give a higher priority.
        let block_before_bad_er_confirm = bad_receipt_domain_block_number.saturating_sub(
            Self::latest_confirmed_domain_block_number(fraud_proof.domain_id()),
        );
        let priority =
            TransactionPriority::MAX - block_before_bad_er_confirm.saturated_into::<u64>();

        // Use the domain id as tag thus the consensus node only accept one fraud proof for a
        // specific domain at a time
        let tag = fraud_proof.domain_id();

        Ok((tag, priority))
    }

    /// Return operators specific election verification params for Proof of Election verification.
    /// If there was an epoch transition in this block for this domain,
    ///     then return the parameters from previous epoch stored in LastEpochStakingDistribution
    /// Else, return those details from the Domain's stake summary for this epoch.
    fn fetch_operator_stake_info(
        domain_id: DomainId,
        operator_id: &OperatorId,
    ) -> Result<(BalanceOf<T>, BalanceOf<T>), BundleError> {
        if let Some(pending_election_params) = LastEpochStakingDistribution::<T>::get(domain_id) {
            if let Some(operator_stake) = pending_election_params.operators.get(operator_id) {
                return Ok((*operator_stake, pending_election_params.total_domain_stake));
            }
        }
        let domain_stake_summary =
            DomainStakingSummary::<T>::get(domain_id).ok_or(BundleError::InvalidDomainId)?;
        let operator_stake = domain_stake_summary
            .current_operators
            .get(operator_id)
            .ok_or(BundleError::BadOperator)?;
        Ok((*operator_stake, domain_stake_summary.current_total_stake))
    }

    /// Calculates the initial tx range.
    fn initial_tx_range() -> U256 {
        U256::MAX / T::InitialDomainTxRange::get()
    }

    /// Returns the best execution chain number.
    pub fn head_receipt_number(domain_id: DomainId) -> DomainBlockNumberFor<T> {
        HeadReceiptNumber::<T>::get(domain_id)
    }

    /// Returns the block number of the oldest existing unconfirmed execution receipt, return `None`
    /// means there is no unconfirmed ER exist or submitted yet.
    pub fn oldest_unconfirmed_receipt_number(
        domain_id: DomainId,
    ) -> Option<DomainBlockNumberFor<T>> {
        let oldest_nonconfirmed_er_number =
            Self::latest_confirmed_domain_block_number(domain_id).saturating_add(One::one());
        let is_er_exist = BlockTree::<T>::get(domain_id, oldest_nonconfirmed_er_number).is_some();
        let is_pending_to_prune =
            Self::is_bad_er_pending_to_prune(domain_id, oldest_nonconfirmed_er_number);

        if is_er_exist && !is_pending_to_prune {
            Some(oldest_nonconfirmed_er_number)
        } else {
            // The `oldest_nonconfirmed_er_number` ER may not exist if
            // - The domain just started and no ER submitted yet
            // - The oldest ER just pruned by fraud proof and no new ER submitted yet
            // - When using consensus block to derive the challenge period forward (unimplemented yet)
            None
        }
    }

    /// Returns the latest confirmed domain block number for a given domain
    /// Zero block is always a default confirmed block.
    pub fn latest_confirmed_domain_block_number(domain_id: DomainId) -> DomainBlockNumberFor<T> {
        LatestConfirmedDomainExecutionReceipt::<T>::get(domain_id)
            .map(|er| er.domain_block_number)
            .unwrap_or_default()
    }

    pub fn latest_confirmed_domain_block(
        domain_id: DomainId,
    ) -> Option<(DomainBlockNumberFor<T>, T::DomainHash)> {
        LatestConfirmedDomainExecutionReceipt::<T>::get(domain_id)
            .map(|er| (er.domain_block_number, er.domain_block_hash))
    }

    /// Returns the domain block limit of the given domain.
    pub fn domain_block_limit(domain_id: DomainId) -> Option<DomainBlockLimit> {
        DomainRegistry::<T>::get(domain_id).map(|domain_obj| DomainBlockLimit {
            max_block_size: domain_obj.domain_config.max_block_size,
            max_block_weight: domain_obj.domain_config.max_block_weight,
        })
    }

    /// Returns the domain bundle limit of the given domain
    pub fn domain_bundle_limit(
        domain_id: DomainId,
    ) -> Result<Option<DomainBundleLimit>, DomainRegistryError> {
        let domain_config = match DomainRegistry::<T>::get(domain_id) {
            None => return Ok(None),
            Some(domain_obj) => domain_obj.domain_config,
        };

        let bundle_limit = domain_config.calculate_bundle_limit::<T>()?;

        Ok(Some(bundle_limit))
    }

    /// Returns if there are any ERs in the challenge period that have non empty extrinsics.
    /// Note that Genesis ER is also considered special and hence non empty
    pub fn non_empty_er_exists(domain_id: DomainId) -> bool {
        if BlockTree::<T>::contains_key(domain_id, DomainBlockNumberFor::<T>::zero()) {
            return true;
        }

        // Start from the oldest non-confirmed ER to the head domain number
        let mut to_check =
            Self::latest_confirmed_domain_block_number(domain_id).saturating_add(One::one());
        let head_number = HeadDomainNumber::<T>::get(domain_id);

        while to_check <= head_number {
            if !ExecutionInbox::<T>::iter_prefix_values((domain_id, to_check)).all(|digests| {
                digests
                    .iter()
                    .all(|digest| digest.extrinsics_root == EMPTY_EXTRINSIC_ROOT.into())
            }) {
                return true;
            }

            to_check = to_check.saturating_add(One::one())
        }

        false
    }

    pub fn extrinsics_shuffling_seed() -> T::Hash {
        let seed = DOMAIN_EXTRINSICS_SHUFFLING_SEED_SUBJECT;
        let (randomness, _) = T::Randomness::random(seed);
        randomness
    }

    pub fn execution_receipt(receipt_hash: ReceiptHashFor<T>) -> Option<ExecutionReceiptOf<T>> {
        BlockTreeNodes::<T>::get(receipt_hash).map(|db| db.execution_receipt)
    }

    pub fn receipt_hash(
        domain_id: DomainId,
        domain_number: DomainBlockNumberFor<T>,
    ) -> Option<ReceiptHashFor<T>> {
        BlockTree::<T>::get(domain_id, domain_number)
    }

    pub fn confirmed_domain_block_storage_key(domain_id: DomainId) -> Vec<u8> {
        LatestConfirmedDomainExecutionReceipt::<T>::hashed_key_for(domain_id)
    }

    pub fn is_bad_er_pending_to_prune(
        domain_id: DomainId,
        receipt_number: DomainBlockNumberFor<T>,
    ) -> bool {
        // The genesis receipt is always valid
        if receipt_number.is_zero() {
            return false;
        }

        let head_receipt_number = HeadReceiptNumber::<T>::get(domain_id);

        // If `receipt_number` is greater than the current `head_receipt_number` meaning it is a
        // bad ER and the `head_receipt_number` is previously reverted by a fraud proof
        head_receipt_number < receipt_number
    }

    pub fn is_operator_pending_to_slash(domain_id: DomainId, operator_id: OperatorId) -> bool {
        let latest_submitted_er = LatestSubmittedER::<T>::get((domain_id, operator_id));

        // The genesis receipt is always valid
        if latest_submitted_er.is_zero() {
            return false;
        }

        let head_receipt_number = HeadReceiptNumber::<T>::get(domain_id);

        // If the operator have submitted an ER greater than the current `head_receipt_number`
        // meaning the ER is a bad ER and the `head_receipt_number` is previously reverted by
        // a fraud proof
        head_receipt_number < latest_submitted_er
    }

    pub fn max_submit_bundle_weight() -> Weight {
        T::WeightInfo::submit_bundle()
            .saturating_add(
                // NOTE: within `submit_bundle`, only one of (or none) `handle_bad_receipt` and
                // `confirm_domain_block` can happen, thus we use the `max` of them

                // We use `MAX_BUNDLE_PER_BLOCK` number to assume the number of slashed operators.
                // We do not expect so many operators to be slashed but nontheless, if it did happen
                // we will limit the weight to 100 operators.
                T::WeightInfo::handle_bad_receipt(MAX_BUNDLE_PER_BLOCK).max(
                    T::WeightInfo::confirm_domain_block(MAX_BUNDLE_PER_BLOCK, MAX_BUNDLE_PER_BLOCK),
                ),
            )
            .saturating_add(Self::max_staking_epoch_transition())
            .saturating_add(T::WeightInfo::slash_operator(MAX_NOMINATORS_TO_SLASH))
    }

    pub fn max_submit_receipt_weight() -> Weight {
        T::WeightInfo::submit_bundle()
            .saturating_add(
                // We use `MAX_BUNDLE_PER_BLOCK` number to assume the number of slashed operators.
                // We do not expect so many operators to be slashed but nontheless, if it did happen
                // we will limit the weight to 100 operators.
                T::WeightInfo::handle_bad_receipt(MAX_BUNDLE_PER_BLOCK),
            )
            .saturating_add(T::WeightInfo::slash_operator(MAX_NOMINATORS_TO_SLASH))
    }

    pub fn max_staking_epoch_transition() -> Weight {
        T::WeightInfo::operator_reward_tax_and_restake(MAX_BUNDLE_PER_BLOCK).saturating_add(
            T::WeightInfo::finalize_domain_epoch_staking(T::MaxPendingStakingOperation::get()),
        )
    }

    pub fn max_prune_domain_execution_receipt() -> Weight {
        T::WeightInfo::handle_bad_receipt(MAX_BUNDLE_PER_BLOCK)
            .saturating_add(T::DbWeight::get().reads_writes(3, 1))
    }

    fn actual_epoch_transition_weight(epoch_transition_res: EpochTransitionResult) -> Weight {
        let EpochTransitionResult {
            rewarded_operator_count,
            finalized_operator_count,
            completed_epoch_index: _,
        } = epoch_transition_res;

        T::WeightInfo::operator_reward_tax_and_restake(rewarded_operator_count).saturating_add(
            T::WeightInfo::finalize_domain_epoch_staking(finalized_operator_count),
        )
    }

    /// Reward the active operators of this domain epoch.
    pub fn reward_domain_operators(domain_id: DomainId, rewards: BalanceOf<T>) {
        // If domain is not instantiated, then we don't care at the moment.
        if let Some(domain_stake_summary) = DomainStakingSummary::<T>::get(domain_id) {
            let operators = domain_stake_summary
                .current_epoch_rewards
                .into_keys()
                .collect::<Vec<OperatorId>>();
            let _ = do_reward_operators::<T>(domain_id, operators.into_iter(), rewards);
        }
    }

    pub fn storage_fund_account_balance(operator_id: OperatorId) -> BalanceOf<T> {
        let storage_fund_acc = storage_fund_account::<T>(operator_id);
        T::Currency::reducible_balance(&storage_fund_acc, Preservation::Preserve, Fortitude::Polite)
    }

    // Get the highest slot of the bundle submitted by a given operator from the previous block
    //
    // Return 0 if the operator not submit any bundle before
    pub fn operator_highest_slot_from_previous_block(
        operator_id: OperatorId,
        pre_dispatch: bool,
    ) -> u64 {
        if pre_dispatch {
            OperatorHighestSlot::<T>::get(operator_id)
        } else {
            // The `OperatorBundleSlot` is lazily move to `OperatorHighestSlot` in the `on_initialize` hook
            // so when validating tx in the pool we should check `OperatorBundleSlot` first (which is from the
            // parent block) then `OperatorHighestSlot`
            //
            // NOTE: `OperatorBundleSlot` use `BTreeSet` so `last` will return the maximum value in the set
            *OperatorBundleSlot::<T>::get(operator_id)
                .last()
                .unwrap_or(&OperatorHighestSlot::<T>::get(operator_id))
        }
    }

    // Get the domain runtime code that used to derive `receipt`, if the runtime code still present in
    // the state then get it from the state otherwise from the `maybe_domain_runtime_code_at` prood.
    pub fn get_domain_runtime_code_for_receipt(
        domain_id: DomainId,
        receipt: &ExecutionReceiptOf<T>,
        maybe_domain_runtime_code_at: Option<
            DomainRuntimeCodeAt<BlockNumberFor<T>, T::Hash, T::MmrHash>,
        >,
    ) -> Result<Vec<u8>, FraudProofError> {
        let runtime_id = Self::runtime_id(domain_id).ok_or(FraudProofError::RuntimeNotFound)?;
        let current_runtime_obj =
            RuntimeRegistry::<T>::get(runtime_id).ok_or(FraudProofError::RuntimeNotFound)?;

        // NOTE: domain runtime code is taking affect in the next block, so to get the domain runtime code
        // that used to derive `receipt` we need to use runtime code at `parent_receipt.consensus_block_number`
        let at = {
            let parent_receipt = BlockTreeNodes::<T>::get(receipt.parent_domain_block_receipt_hash)
                .ok_or(FraudProofError::ParentReceiptNotFound)?
                .execution_receipt;
            parent_receipt.consensus_block_number
        };

        let is_domain_runtime_updraded = current_runtime_obj.updated_at >= at;

        let mut runtime_obj = match (is_domain_runtime_updraded, maybe_domain_runtime_code_at) {
            //  The domain runtime is upgraded since `at`, the domain runtime code in `at` is not available
            // so `domain_runtime_code_proof` must be provided
            (true, None) => return Err(FraudProofError::DomainRuntimeCodeProofNotFound),
            (true, Some(domain_runtime_code_at)) => {
                let DomainRuntimeCodeAt {
                    mmr_proof,
                    domain_runtime_code_proof,
                } = domain_runtime_code_at;

                let state_root = Self::verify_mmr_proof_and_extract_state_root(mmr_proof, at)?;

                <DomainRuntimeCodeProof as BasicStorageProof<T::Block>>::verify::<
                    T::FraudProofStorageKeyProvider,
                >(domain_runtime_code_proof, runtime_id, &state_root)?
            }
            // Domain runtime code in `at` is available in the state so `domain_runtime_code_proof`
            // is unexpected
            (false, Some(_)) => return Err(FraudProofError::UnexpectedDomainRuntimeCodeProof),
            (false, None) => current_runtime_obj,
        };
        let code = runtime_obj
            .raw_genesis
            .take_runtime_code()
            .ok_or(storage_proof::VerificationError::RuntimeCodeNotFound)?;
        Ok(code)
    }

    pub fn is_domain_runtime_upgraded_since(
        domain_id: DomainId,
        at: BlockNumberFor<T>,
    ) -> Option<bool> {
        Self::runtime_id(domain_id)
            .and_then(RuntimeRegistry::<T>::get)
            .map(|runtime_obj| runtime_obj.updated_at >= at)
    }

    pub fn verify_mmr_proof_and_extract_state_root(
        mmr_leaf_proof: ConsensusChainMmrLeafProof<BlockNumberFor<T>, T::Hash, T::MmrHash>,
        expected_block_number: BlockNumberFor<T>,
    ) -> Result<T::Hash, FraudProofError> {
        let leaf_data = T::MmrProofVerifier::verify_proof_and_extract_leaf(mmr_leaf_proof)
            .ok_or(FraudProofError::BadMmrProof)?;

        // Ensure it is a proof of the exact block that we expected
        if expected_block_number != leaf_data.block_number() {
            return Err(FraudProofError::UnexpectedMmrProof);
        }

        Ok(leaf_data.state_root())
    }

    // Return the number of domain runtime upgrade happened since `last_domain_block_number`
    fn missed_domain_runtime_upgrade(domain_id: DomainId) -> Result<u32, BlockTreeError> {
        let runtime_id = Self::runtime_id(domain_id).ok_or(BlockTreeError::RuntimeNotFound)?;
        let last_domain_block_number = HeadDomainNumber::<T>::get(domain_id);

        // The consensus block number that derive the last domain block
        let last_block_at =
            ExecutionInbox::<T>::iter_key_prefix((domain_id, last_domain_block_number))
                .next()
                // If there is no `ExecutionInbox` exist for the `last_domain_block_number` it means
                // there is no bundle submitted for the domain since it is instantiated, in this case,
                // we use the `domain_obj.created_at` (which derive the genesis block).
                .or(DomainRegistry::<T>::get(domain_id).map(|domain_obj| domain_obj.created_at))
                .ok_or(BlockTreeError::LastBlockNotFound)?;

        Ok(DomainRuntimeUpgradeRecords::<T>::get(runtime_id)
            .into_keys()
            .rev()
            .take_while(|upgraded_at| *upgraded_at > last_block_at)
            .count() as u32)
    }

    /// Returns true if the Domain is registered.
    pub fn is_domain_registered(domain_id: DomainId) -> bool {
        DomainStakingSummary::<T>::contains_key(domain_id)
    }

    /// Returns domain's sudo call if any.
    pub fn domain_sudo_call(domain_id: DomainId) -> Option<Vec<u8>> {
        DomainSudoCalls::<T>::get(domain_id).maybe_call
    }

    // The gap between `HeadDomainNumber` and `HeadReceiptNumber` represent the number
    // of receipt to be submitted
    pub fn receipt_gap(domain_id: DomainId) -> DomainBlockNumberFor<T> {
        let head_domain_number = HeadDomainNumber::<T>::get(domain_id);
        let head_receipt_number = HeadReceiptNumber::<T>::get(domain_id);

        head_domain_number.saturating_sub(head_receipt_number)
    }
}

impl<T: Config> sp_domains::DomainOwner<T::AccountId> for Pallet<T> {
    fn is_domain_owner(domain_id: DomainId, acc: T::AccountId) -> bool {
        if let Some(domain_obj) = DomainRegistry::<T>::get(domain_id) {
            domain_obj.owner_account_id == acc
        } else {
            false
        }
    }
}

impl<T> Pallet<T>
where
    T: Config + frame_system::offchain::SendTransactionTypes<Call<T>>,
{
    /// Submits an unsigned extrinsic [`Call::submit_bundle`].
    pub fn submit_bundle_unsigned(opaque_bundle: OpaqueBundleOf<T>) {
        let slot = opaque_bundle.sealed_header.slot_number();
        let extrincis_count = opaque_bundle.extrinsics.len();

        let call = Call::submit_bundle { opaque_bundle };

        match SubmitTransaction::<T, Call<T>>::submit_unsigned_transaction(call.into()) {
            Ok(()) => {
                log::info!(
                    target: "runtime::domains",
                    "Submitted bundle from slot {slot}, extrinsics: {extrincis_count}",
                );
            }
            Err(()) => {
                log::error!(target: "runtime::domains", "Error submitting bundle");
            }
        }
    }

    /// Submits an unsigned extrinsic [`Call::submit_receipt`].
    pub fn submit_receipt_unsigned(singleton_receipt: SingletonReceiptOf<T>) {
        let slot = singleton_receipt.slot_number();
        let domain_block_number = singleton_receipt.receipt().domain_block_number;

        let call = Call::submit_receipt { singleton_receipt };
        match SubmitTransaction::<T, Call<T>>::submit_unsigned_transaction(call.into()) {
            Ok(()) => {
                log::info!(
                    target: "runtime::domains",
                    "Submitted singleton receipt from slot {slot}, domain_block_number: {domain_block_number:?}",
                );
            }
            Err(()) => {
                log::error!(target: "runtime::domains", "Error submitting singleton receipt");
            }
        }
    }

    /// Submits an unsigned extrinsic [`Call::submit_fraud_proof`].
    pub fn submit_fraud_proof_unsigned(fraud_proof: FraudProofFor<T>) {
        let call = Call::submit_fraud_proof {
            fraud_proof: Box::new(fraud_proof),
        };

        match SubmitTransaction::<T, Call<T>>::submit_unsigned_transaction(call.into()) {
            Ok(()) => {
                log::info!(target: "runtime::domains", "Submitted fraud proof");
            }
            Err(()) => {
                log::error!(target: "runtime::domains", "Error submitting fraud proof");
            }
        }
    }
}

/// Calculates the new tx range based on the bundles produced during the interval.
pub fn calculate_tx_range(
    cur_tx_range: U256,
    actual_bundle_count: u64,
    expected_bundle_count: u64,
) -> U256 {
    if actual_bundle_count == 0 || expected_bundle_count == 0 {
        return cur_tx_range;
    }

    let Some(new_tx_range) = U256::from(actual_bundle_count)
        .saturating_mul(&cur_tx_range)
        .checked_div(&U256::from(expected_bundle_count))
    else {
        return cur_tx_range;
    };

    let upper_bound = cur_tx_range.saturating_mul(&U256::from(4_u64));
    let Some(lower_bound) = cur_tx_range.checked_div(&U256::from(4_u64)) else {
        return cur_tx_range;
    };
    new_tx_range.clamp(lower_bound, upper_bound)
}<|MERGE_RESOLUTION|>--- conflicted
+++ resolved
@@ -1643,8 +1643,25 @@
             Ok(Some(actual_weight).into())
         }
 
-<<<<<<< HEAD
+        /// Transfer funds from treasury to given account
         #[pallet::call_index(20)]
+        #[pallet::weight(T::WeightInfo::transfer_treasury_funds())]
+        pub fn transfer_treasury_funds(
+            origin: OriginFor<T>,
+            account_id: T::AccountId,
+            balance: BalanceOf<T>,
+        ) -> DispatchResult {
+            ensure_root(origin)?;
+            T::Currency::transfer(
+                &T::TreasuryAccount::get(),
+                &account_id,
+                balance,
+                Preservation::Preserve,
+            )?;
+            Ok(())
+        }
+
+        #[pallet::call_index(21)]
         #[pallet::weight(Pallet::<T>::max_submit_receipt_weight())]
         pub fn submit_receipt(
             origin: OriginFor<T>,
@@ -1724,24 +1741,6 @@
 
             // Ensure the returned weight not exceed the maximum weight in the `pallet::weight`
             Ok(Some(actual_weight.min(Self::max_submit_receipt_weight())).into())
-=======
-        /// Transfer funds from treasury to given account
-        #[pallet::call_index(20)]
-        #[pallet::weight(T::WeightInfo::transfer_treasury_funds())]
-        pub fn transfer_treasury_funds(
-            origin: OriginFor<T>,
-            account_id: T::AccountId,
-            balance: BalanceOf<T>,
-        ) -> DispatchResult {
-            ensure_root(origin)?;
-            T::Currency::transfer(
-                &T::TreasuryAccount::get(),
-                &account_id,
-                balance,
-                Preservation::Preserve,
-            )?;
-            Ok(())
->>>>>>> 5d3be708
         }
     }
 
