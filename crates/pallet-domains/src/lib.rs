--- conflicted
+++ resolved
@@ -37,12 +37,9 @@
 use crate::block_tree::verify_execution_receipt;
 use crate::bundle_storage_fund::storage_fund_account;
 use crate::domain_registry::Error as DomainRegistryError;
-<<<<<<< HEAD
+use crate::runtime_registry::into_complete_raw_genesis;
 #[cfg(feature = "runtime-benchmarks")]
 pub use crate::staking::do_register_operator;
-=======
-use crate::runtime_registry::into_complete_raw_genesis;
->>>>>>> 1173ce7c
 use crate::staking::OperatorStatus;
 use crate::staking_epoch::EpochTransitionResult;
 use crate::weights::WeightInfo;
@@ -212,13 +209,9 @@
     use sp_domains::bundle_producer_election::ProofOfElectionError;
     use sp_domains::{
         BundleDigest, ConfirmedDomainBlock, DomainBundleSubmitted, DomainId,
-<<<<<<< HEAD
-        DomainsTransfersTracker, EpochIndex, GenesisDomain, OperatorAllowList, OperatorId,
-        OperatorPublicKey, OperatorSignature, RuntimeId, RuntimeType,
-=======
         DomainsTransfersTracker, EpochIndex, GenesisDomain, OnDomainInstantiated,
-        OperatorAllowList, OperatorId, OperatorPublicKey, RuntimeId, RuntimeObject, RuntimeType,
->>>>>>> 1173ce7c
+        OperatorAllowList, OperatorId, OperatorPublicKey, OperatorSignature, RuntimeId,
+        RuntimeObject, RuntimeType,
     };
     use sp_domains_fraud_proof::fraud_proof::FraudProof;
     use sp_domains_fraud_proof::InvalidTransactionCode;
